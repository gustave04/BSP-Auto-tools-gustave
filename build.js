// build.js — BSP Auto Bookmarklet Builder (clean final version)
// Generates dist/index.html with modern UI and no BOM/Shebang issues.

const fs = require("fs");
const path = require("path");

const SRC = path.join(__dirname, "src");
const DIST = path.join(__dirname, "dist");
const OUT = path.join(DIST, "index.html");

// Helpers ---------------------------------------------------------------
function ensureDir(dir) {
  if (!fs.existsSync(dir)) fs.mkdirSync(dir, { recursive: true });
}

function listJs(dir) {
  return fs.existsSync(dir)
    ? fs.readdirSync(dir).filter(f => f.endsWith(".js") && !f.startsWith("_"))
    : [];
}

function stripJsonComments(input) {
  let result = "";
  let inString = false;
  let escaped = false;

  for (let i = 0; i < input.length; i++) {
    const char = input[i];
    const next = input[i + 1];

    if (inString) {
      result += char;
      if (escaped) {
        escaped = false;
      } else if (char === "\\") {
        escaped = true;
      } else if (char === "\"") {
        inString = false;
      }
      continue;
    }

    if (char === "\"") {
      inString = true;
      result += char;
      continue;
    }

    if (char === "/" && next === "/") {
      while (i < input.length && input[i] !== "\n") i++;
      if (input[i] === "\n") result += "\n";
      continue;
    }

    if (char === "/" && next === "*") {
      i += 2;
      while (i < input.length && !(input[i] === "*" && input[i + 1] === "/")) i++;
      i++;
      continue;
    }

    result += char;
  }

  return result;
}

function readJsonFile(file) {
  if (!fs.existsSync(file)) return null;
  try {
    const raw = fs.readFileSync(file, "utf8");
    const normalized = raw.replace(/^\uFEFF/, "").replace(/\r\n?/g, "\n");
    const cleaned = stripJsonComments(normalized).trim();
    if (!cleaned) return null;
    return JSON.parse(cleaned);
  } catch {
    return null;
  }
}

function readMeta() {
  const metaFile = path.join(SRC, "_meta.json");
  const meta = readJsonFile(metaFile) || {};
  return {
    version: typeof meta.version === "string" ? meta.version.trim() : "",
    order: Array.isArray(meta.order) ? meta.order : [],
    items: typeof meta.items === "object" && meta.items !== null ? meta.items : {},
  };
}

function resolveVersion(metaVersion = "") {
  const pkg = readJsonFile(path.join(__dirname, "package.json"));
  if (pkg && typeof pkg.version === "string" && pkg.version.trim()) {
    return pkg.version.trim();
  }
  if (metaVersion && metaVersion.trim()) {
    return metaVersion.trim();
  }
  return "0.0.0";
}

function formatTimestamp(date) {
  const pad = value => String(value).padStart(2, "0");
  return `${date.getFullYear()}-${pad(date.getMonth() + 1)}-${pad(date.getDate())} ${pad(date.getHours())}:${pad(date.getMinutes())}`;
}

function escapeHtml(str) {
  return str
    .replace(/&/g, "&amp;")
    .replace(/</g, "&lt;")
    .replace(/>/g, "&gt;")
    .replace(/\"/g, "&quot;")
    .replace(/'/g, "&#039;");
}

function normalizeBookmarkletSource(source, wrap = true) {
  if (typeof source !== "string") {
    const shouldWrap = wrap !== false;
    return {
      code: "",
      wrap: shouldWrap,
      wrapperType: shouldWrap ? "plain" : "none",
    };
  }

  let cleaned = source.replace(/^\uFEFF/, "").replace(/\r\n?/g, "\n");

  const jsPrefixMatch = cleaned.match(/^\s*javascript:\s*/i);
  if (jsPrefixMatch) {
    cleaned = cleaned.slice(jsPrefixMatch[0].length);
  }

  cleaned = cleaned.trim();

  const shouldWrap = wrap !== false;
  let wrapperType = shouldWrap ? "plain" : "none";

  if (shouldWrap) {
    const iifePatterns = [
      { pattern: /^\(function\s*\(\)\s*{([\s\S]*)}\)\(\);?$/i, type: "plain" },
      { pattern: /^\(\s*async\s*function\s*\(\)\s*{([\s\S]*)}\)\(\);?$/i, type: "async" },
      { pattern: /^\(\s*\(\s*\)\s*=>\s*{([\s\S]*)}\)\s*\(\);?$/i, type: "plain" },
      { pattern: /^\(\s*async\s*\(\s*\)\s*=>\s*{([\s\S]*)}\)\s*\(\);?$/i, type: "async" },
    ];

    for (const { pattern, type } of iifePatterns) {
      const match = cleaned.match(pattern);
      if (match) {
        cleaned = match[1];
        wrapperType = type;
        break;
      }
    }
  }

  return { code: cleaned, wrap: shouldWrap, wrapperType };
}

function toBookmarkletURL(source, wrap = true) {
  const { code, wrap: shouldWrap, wrapperType } = normalizeBookmarkletSource(source, wrap);
  let finalCode;
  if (shouldWrap) {
    if (wrapperType === "async") {
      finalCode = `(async function(){${code}})();`;
    } else {
      finalCode = `(function(){${code}})();`;
    }
  } else {
    finalCode = code;
  }
  return "javascript:" + encodeURI(finalCode).replace(/#/g, "%23");
}

// Collect ---------------------------------------------------------------
ensureDir(DIST);
const allFiles = listJs(SRC);
const meta = readMeta();
const version = resolveVersion(meta.version);
const versionDisplay = version.startsWith("v") ? version : `v${version}`;
const buildTimestamp = formatTimestamp(new Date());
const ordered = [
  ...meta.order.filter(f => allFiles.includes(f)),
  ...allFiles.filter(f => !meta.order.includes(f)),
];

const entries = ordered.map(file => {
  const full = path.join(SRC, file);
  const src = fs.readFileSync(full, "utf8");
  const cfg = meta.items[file] || {};
  const {
    name: rawName,
    desc: rawDesc,
    wrap,
    bookmarkName: rawBookmarkName,
    ...rest
  } = cfg;

  const fallbackName = file.replace(/\.js$/, "");
  const name = typeof rawName === "string" && rawName.trim() ? rawName.trim() : fallbackName;
  const desc = typeof rawDesc === "string" ? rawDesc.trim() : "";
  const bookmarkNameClean =
    typeof rawBookmarkName === "string" && rawBookmarkName.trim() ? rawBookmarkName.trim() : "";
  const bookmarkName = bookmarkNameClean || name;
  const href = toBookmarkletURL(src, wrap !== false);
  const mtime = fs.statSync(full).mtime.toISOString();

  return {
    ...rest,
    name,
    desc,
    href,
    mtime,
    bookmarkName,
    hasBookmarkName: Boolean(bookmarkNameClean),
  };
});

// HTML & CSS ------------------------------------------------------------
const css = `:root {
  color-scheme: light;
  --maxw: 900px;
  --bg: #ffffff;
  --fg: #0f172a;
  --muted: #64748b;
  --accent: #2563eb;
  --accent-gradient: linear-gradient(135deg, #2563eb 0%, #4f46e5 100%);
  --accent-fg: #ffffff;
  --card: rgba(248, 250, 252, 0.65);
  --border: rgba(148, 163, 184, 0.35);
  --shadow: 0 12px 36px rgba(37, 99, 235, 0.18);
  --shadow-hover: 0 18px 50px rgba(59, 130, 246, 0.28);
  --radius: 14px;
  --tooltip-bg: rgba(15, 23, 42, 0.92);
  --tooltip-fg: #f8fafc;
  --toast-bg: rgba(15, 23, 42, 0.95);
  --toast-fg: #f8fafc;
  --toast-border: rgba(148, 163, 184, 0.35);
}

:root[data-theme="dark"],
body[data-theme="dark"] {
  color-scheme: dark;
  --bg: #0b1220;
  --fg: #e2e8f0;
  --muted: #94a3b8;
  --accent: #3b82f6;
  --accent-gradient: linear-gradient(135deg, #3b82f6 0%, #8b5cf6 100%);
  --accent-fg: #0b1220;
  --card: rgba(15, 23, 42, 0.55);
  --border: rgba(96, 165, 250, 0.32);
  --shadow: 0 14px 42px rgba(37, 99, 235, 0.32);
  --shadow-hover: 0 22px 60px rgba(125, 211, 252, 0.42);
  --tooltip-bg: rgba(226, 232, 240, 0.92);
  --tooltip-fg: #0f172a;
  --toast-bg: rgba(15, 23, 42, 0.85);
  --toast-fg: #e2e8f0;
  --toast-border: rgba(148, 163, 184, 0.3);
}

* {
  box-sizing: border-box;
}

body {
  margin: 0;
  font-family: 'Lexend', 'Inter', 'Inter Tight', system-ui, -apple-system, "Segoe UI", Roboto, Ubuntu, Helvetica, Arial;
  background: var(--bg);
  color: var(--fg);
  display: flex;
  flex-direction: column;
  align-items: stretch;
  min-height: 100vh;
  padding: 24px 0 32px;
}

h1,
h2,
h3,
h4,
h5,
h6 {
  font-family: 'Lexend', 'Inter', 'Inter Tight', system-ui, -apple-system, "Segoe UI", Roboto, Ubuntu, Helvetica, Arial;
}

.page {
  width: 100%;
  max-width: var(--maxw);
  margin: 0 auto;
  padding: 0 8px;
  display: flex;
  flex-direction: column;
  min-height: 100%;
  flex: 1 0 auto;
}

#toastHost {
  position: fixed;
  top: 24px;
  right: 24px;
  display: flex;
  flex-direction: column;
  gap: 12px;
  z-index: 900;
  pointer-events: none;
}

.toast {
  min-width: 240px;
  max-width: min(320px, calc(100vw - 32px));
  background: var(--toast-bg);
  color: var(--toast-fg);
  border: 1px solid var(--toast-border);
  border-radius: 12px;
  padding: 12px 16px;
  box-shadow: var(--shadow);
  font-weight: 560;
  letter-spacing: 0.01em;
  pointer-events: auto;
  opacity: 0;
  transform: translateY(-10px) scale(0.98);
  animation: toast-in 200ms ease forwards;
}

.toast-leave {
  animation: toast-out 180ms ease forwards;
}

@keyframes toast-in {
  from {
    opacity: 0;
    transform: translateY(-10px) scale(0.96);
  }
  to {
    opacity: 1;
    transform: translateY(0) scale(1);
  }
}

@keyframes toast-out {
  from {
    opacity: 1;
    transform: translateY(0) scale(1);
  }
  to {
    opacity: 0;
    transform: translateY(-10px) scale(0.96);
  }
}

@media (max-width: 600px) {
  #toastHost {
    top: 16px;
    right: 16px;
    left: 16px;
    align-items: flex-end;
  }

  #toastHost .toast {
    width: 100%;
    max-width: 100%;
  }
}

.topbar {
  display: flex;
  justify-content: flex-start;
  padding: 0 30px;
  margin-bottom: 12px;
}


.theme-toggle {
  width: 40px;
  height: 40px;
  border-radius: 50%;
  border: none;
  background: var(--card);
  color: var(--fg);
  display: inline-flex;
  align-items: center;
  justify-content: center;
  font-size: 28px;
  line-height: 1;
  cursor: pointer;
  box-shadow: var(--shadow);
  transition: transform 0.2s ease, box-shadow 0.2s ease;
}

.visually-hidden {
  position: absolute !important;
  width: 1px;
  height: 1px;
  padding: 0;
  margin: -1px;
  overflow: hidden;
  clip: rect(0, 0, 0, 0);
  white-space: nowrap;
  border: 0;
}

.theme-toggle:hover {
  box-shadow: var(--shadow-hover);
  transform: translateY(-1px);
}

.theme-toggle:focus-visible {
  box-shadow: var(--shadow-hover);
  transform: translateY(-1px);
  outline: 2px solid var(--accent);
  outline-offset: 3px;
}

main {
  background: transparent;
  flex: 1 0 auto;
}

h1 {
  text-align: center;
  margin: 0 0 6px;
  font-weight: 700;
  letter-spacing: 0.02em;
  background-image: var(--accent-gradient);
  -webkit-background-clip: text;
  background-clip: text;
  color: transparent;
}

p.subtitle {
  text-align: center;
  color: var(--muted);
  text-transform: uppercase;
  letter-spacing: 0.24em;
  font-weight: 600;
  font-size: 13px;
  margin: 0;
}

section.grid {
  display: flex;
  flex-direction: column;
  gap: 16px;
  margin-top: 32px;
}

.site-footer {
  margin: 0;
  padding: 18px 0 12px;
  text-align: center;
  font-size: 0.92rem;
  color: var(--muted);
  letter-spacing: 0.04em;
  border-top: 1px solid var(--border);
}

.site-footer strong {
  font-weight: 600;
  color: var(--fg);
}

article.card {
  background: var(--card);
  border: 1px solid var(--border);
  border-radius: var(--radius);
  padding: 16px 18px;
  display: flex;
  flex-direction: column;
  gap: 12px;
  box-shadow: var(--shadow);
  backdrop-filter: saturate(150%) blur(18px);
  -webkit-backdrop-filter: saturate(150%) blur(18px);
  transition: transform 0.2s ease, box-shadow 0.2s ease;
}

article.card:hover {
  transform: translateY(-2px);
  box-shadow: var(--shadow-hover);
}

div.row1 {
  display: flex;
  align-items: center;
  gap: 12px;
  justify-content: space-between;
  flex-wrap: wrap;
}

div.row1-left {
  display: flex;
  align-items: center;
  gap: 12px;
  flex: 1;
  min-width: 240px;
}

div.title-group {
  display: flex;
  flex-direction: column;
  gap: 4px;
  min-width: 0;
}

a.btn {
  background-image: var(--accent-gradient);
  color: var(--accent-fg);
  text-decoration: none;
  padding: 10px 16px;
  border-radius: 12px;
  font-weight: 650;
  display: inline-flex;
  align-items: center;
  gap: 8px;
  flex-wrap: wrap;
  row-gap: 2px;
  box-shadow: var(--shadow);
  background-size: 200% 200%;
  background-position: 0% 50%;
  transition: transform 0.2s ease, box-shadow 0.2s ease, background-position 0.3s ease;
}

<<<<<<< HEAD
span.drag-hint {
  font-size: 11px;
  font-variant: all-small-caps;
  letter-spacing: 0.16em;
  color: var(--muted);
  display: inline-flex;
  align-items: center;
  gap: 4px;
}

span.drag-divider {
  align-self: stretch;
  border-left: 1px dashed var(--border);
  width: 0;
=======
a.btn .btn-label {
  font-weight: 650;
}

a.btn .drag-hint {
  font-size: 11px;
  font-variant: all-small-caps;
  letter-spacing: 0.16em;
  color: rgba(248, 250, 252, 0.86);
  opacity: 0.92;
  border-bottom: 1px dashed rgba(248, 250, 252, 0.4);
  padding-bottom: 1px;
  display: inline-flex;
  align-items: center;
  gap: 4px;
  animation: drag-hint-wiggle 2.4s ease-in-out infinite;
}

@keyframes drag-hint-wiggle {
  0%,
  100% {
    transform: translateX(0);
  }
  20% {
    transform: translateX(2px);
  }
  40% {
    transform: translateX(-3px);
  }
  60% {
    transform: translateX(1.5px);
  }
  80% {
    transform: translateX(-1px);
  }
}

html[data-theme="dark"] a.btn .drag-hint {
  color: rgba(11, 18, 32, 0.86);
  border-bottom-color: rgba(11, 18, 32, 0.35);
>>>>>>> 1317f1c8
}

a.btn:hover,
a.btn:focus-visible {
  box-shadow: var(--shadow-hover);
  transform: translateY(-1px);
  outline: none;
  background-position: 100% 50%;
}

span.name {
  font-weight: 600;
}

span.bookmark-name {
  display: inline-flex;
  align-items: center;
  gap: 6px;
  font-size: 12px;
  font-weight: 600;
  letter-spacing: 0.02em;
  color: var(--accent);
  background: rgba(37, 99, 235, 0.12);
  padding: 2px 10px;
  border-radius: 999px;
  align-self: flex-start;
  max-width: 100%;
  word-break: break-word;
}

span.bookmark-name.is-fallback {
  color: var(--muted);
  background: rgba(100, 116, 139, 0.12);
  font-weight: 500;
}

html[data-theme="dark"] span.bookmark-name {
  color: #bfdbfe;
  background: rgba(59, 130, 246, 0.22);
}

html[data-theme="dark"] span.bookmark-name.is-fallback {
  color: var(--muted);
  background: rgba(148, 163, 184, 0.22);
}

span.badge {
  font-size: 13px;
  color: var(--muted);
  border: 1px solid var(--border);
  border-radius: 999px;
  padding: 4px 10px;
  display: inline-flex;
  align-items: center;
  gap: 6px;
  background: transparent;
}

.actions {
  display: flex;
  flex-wrap: wrap;
  gap: 0;
}

.actions button {
  border-radius: 12px;
  border: 1px solid var(--border);
  background: transparent;
  color: var(--fg);
  padding: 8px 12px;
  font-weight: 550;
  cursor: pointer;
  display: inline-flex;
  align-items: center;
  gap: 6px;
  transition: transform 0.2s ease, box-shadow 0.2s ease;
}

.actions button:hover,
.actions button:focus-visible {
  box-shadow: var(--shadow-hover);
  transform: translateY(-1px);
  outline: none;
}

details {
  border-top: 1px dashed var(--border);
  margin-top: 6px;
  padding-top: 6px;
}

summary {
  cursor: pointer;
  color: var(--muted);
  font-size: 13px;
}

div.more {
  font-size: 13px;
  color: var(--muted);
  margin-top: 4px;
}

[data-tip] {
  position: relative;
}

[data-tip]:hover::after,
[data-tip]:focus-visible::after {
  content: attr(data-tip);
  position: absolute;
  left: 50%;
  transform: translate(-50%, -8px);
  bottom: 100%;
  background: var(--tooltip-bg);
  color: var(--tooltip-fg);
  padding: 6px 10px;
  border-radius: 10px;
  font-size: 12px;
  white-space: nowrap;
  box-shadow: var(--shadow);
  pointer-events: none;
}

@media (prefers-reduced-motion: reduce) {
  *,
  *::before,
  *::after {
    transition-duration: 0s !important;
    animation-duration: 0s !important;
  }
}
`;

const cardsHtml = entries
  .map(e => {
    const details = e.desc
      ? `<details><summary>More info</summary><div class="more">${escapeHtml(e.desc)}</div></details>`
      : "";
    const bookmarkLine = e.bookmarkName
      ? `<span class="bookmark-name${e.hasBookmarkName ? "" : " is-fallback"}">Bookmark: ${escapeHtml(e.bookmarkName)}${e.hasBookmarkName ? "" : " (default)"}</span>`
      : "";
    return `<article class="card" data-id="${escapeHtml(e.name)}" data-bookmark="${escapeHtml(e.bookmarkName || "")}" data-bookmark-fallback="${e.hasBookmarkName ? "false" : "true"}">
      <div class="row1">
        <div class="row1-left">
<<<<<<< HEAD
          <a class="btn" draggable="true" href="${e.href}" data-tip="Drag to bookmarks">${escapeHtml(e.bookmarkName || e.name)}</a>
          <span class="drag-hint">⇢ Drag me</span>
          <span class="drag-divider" aria-hidden="true"></span>
=======
          <a class="btn" draggable="true" href="${e.href}" data-tip="Drag to bookmarks"><span class="btn-label">${escapeHtml(e.bookmarkName || e.name)}</span><span class="drag-hint">⇢ Drag me</span></a>
>>>>>>> 1317f1c8
          <div class="title-group">
            <span class="name">${escapeHtml(e.name)}</span>
            ${bookmarkLine}
          </div>
        </div>
        <span class="badge">Last update: ${new Date(e.mtime).toLocaleDateString("en-GB")}</span>
      </div>
      <div class="actions">
        <button class="copy" type="button" data-code="${encodeURIComponent(e.href)}" data-tip="Copy bookmarklet URL">📋 Copy</button>
      </div>
      ${details}
    </article>`;
  })
  .join("\n");

const script = `<script>(function(){
  const root=document.documentElement;
  const body=document.body;
  const themeBtn=document.getElementById('themeToggle');
  const liveRegion=document.getElementById('liveRegion');
  const toastHost=document.getElementById('toastHost');
  const prefersDark=window.matchMedia?window.matchMedia('(prefers-color-scheme: dark)'):{matches:false};
  const PULSE_TIMEOUT=1200;
  const TOAST_DURATION=2800;
  const tipTimers=new WeakMap();
  let liveMessageTimer=null;
  let liveResetTimer=null;

  function safeGet(key){
    try{return localStorage.getItem(key);}catch(e){return null;}
  }

  function safeSet(key,value){
    try{localStorage.setItem(key,value);}catch(e){}
  }

  function updateThemeToggle(mode){
    if(!themeBtn) return;
    themeBtn.setAttribute('aria-pressed',mode==='dark'?'true':'false');
    const nextLabel=mode==='dark'?'Switch to light mode':'Switch to dark mode';
    themeBtn.setAttribute('data-tip',nextLabel);
    themeBtn.setAttribute('aria-label',nextLabel);
  }

  function applyTheme(mode,options){
    const chosen=mode==='dark'?'dark':'light';
    root.setAttribute('data-theme',chosen);
    if(body){body.setAttribute('data-theme',chosen);}
    if(!options||options.store!==false){
      safeSet('theme',chosen);
    }
    updateThemeToggle(chosen);
  }

  const saved=safeGet('theme');
  const initial=saved==='dark'||saved==='light'?saved:prefersDark.matches?'dark':'light';
  applyTheme(initial,{store:false});

  if(themeBtn){
    themeBtn.addEventListener('click',()=>{
      const current=root.getAttribute('data-theme')==='dark'?'dark':'light';
      const next=current==='dark'?'light':'dark';
      applyTheme(next);
    });
  }

  function escapeHtmlLite(value){
    return value.replace(/&/g,'&amp;').replace(/</g,'&lt;').replace(/>/g,'&gt;');
  }

  document.querySelectorAll('a.btn').forEach(anchor=>{
    anchor.addEventListener('dragstart',ev=>{
      const url=anchor.getAttribute('href');
      const card=anchor.closest('article');
      const rawTitle=card?card.getAttribute('data-bookmark')||'':'';
      const title=(rawTitle||anchor.textContent||'').replace(/[\\r\\n]+/g,' ').trim();
      ev.dataTransfer.effectAllowed='copy';
      ev.dataTransfer.setData('text/uri-list',url);
      ev.dataTransfer.setData('text/plain',url);
      if(title){
        try{ev.dataTransfer.setData('text/x-moz-url',url+'\n'+title);}catch(e){}
        try{ev.dataTransfer.setData('text/html','<a href="'+url+'">'+escapeHtmlLite(title)+'</a>');}catch(e){}
      }
    });
  });

  function fallbackCopy(text){
    const ta=document.createElement('textarea');
    ta.value=text;
    ta.setAttribute('readonly','');
    ta.style.position='absolute';
    ta.style.left='-9999px';
    document.body.appendChild(ta);
    ta.select();
    let ok=false;
    try{ok=document.execCommand('copy');}catch(e){}
    document.body.removeChild(ta);
    return ok;
  }

  function announceLive(message){
    if(!liveRegion) return;
    liveRegion.textContent='';
    if(liveMessageTimer){clearTimeout(liveMessageTimer);}
    if(liveResetTimer){clearTimeout(liveResetTimer);}
    liveMessageTimer=setTimeout(()=>{
      liveRegion.textContent=message;
      liveMessageTimer=null;
    },50);
    liveResetTimer=setTimeout(()=>{
      liveRegion.textContent='';
      liveResetTimer=null;
    },PULSE_TIMEOUT);
  }

  function pulse(el,label){
    if(!el.hasAttribute('data-tip-default')){
      el.setAttribute('data-tip-default',el.getAttribute('data-tip')||'');
    }
    el.setAttribute('data-tip',label);
    if(tipTimers.has(el)){
      clearTimeout(tipTimers.get(el));
    }
    announceLive(label);
    const timeout=setTimeout(()=>{
      el.setAttribute('data-tip',el.getAttribute('data-tip-default')||'');
      tipTimers.delete(el);
    },PULSE_TIMEOUT);
    tipTimers.set(el,timeout);
  }

  function showToast(message,options){
    if(!toastHost) return;
    const opts=options||{};
    const duration=Math.max(1200, typeof opts.duration==='number'?opts.duration:TOAST_DURATION);
    const toast=document.createElement('div');
    toast.className='toast';
    toast.setAttribute('role','status');
    toast.setAttribute('aria-live','polite');
    toast.textContent=message;
    toastHost.appendChild(toast);

    const remove=()=>{
      if(!toast.classList.contains('toast-leave')){
        toast.classList.add('toast-leave');
      }
    };

    const hideTimer=setTimeout(remove,duration);

    toast.addEventListener('animationend',event=>{
      if(event.animationName==='toast-out'){
        clearTimeout(hideTimer);
        toast.remove();
      }
    });

    return remove;
  }

  document.querySelectorAll('button.copy').forEach(btn=>{
    btn.addEventListener('click',async()=>{
      const url=decodeURIComponent(btn.getAttribute('data-code'));
      try{
        await navigator.clipboard.writeText(url);
        pulse(btn,'Copied!');
        showToast('Copied to clipboard');
      }catch(err){
        if(fallbackCopy(url)){
          pulse(btn,'Copied!');
          showToast('Copied to clipboard');
        }else{
          pulse(btn,'Copy failed');
        }
      }
    });
  });
})();</script>`;

const html = `<!doctype html>
<html lang="en">
<head>
  <meta charset="utf-8">
  <meta name="viewport" content="width=device-width, initial-scale=1">
  <link href="https://fonts.googleapis.com/css2?family=Lexend:wght@400;600;700&display=swap" rel="stylesheet">
  <script>(function(){
    try{
      var stored=localStorage.getItem('theme');
      if(stored==='dark'||stored==='light'){
        document.documentElement.setAttribute('data-theme',stored);
      }else if(window.matchMedia&&window.matchMedia('(prefers-color-scheme: dark)').matches){
        document.documentElement.setAttribute('data-theme','dark');
      }
    }catch(e){}
  })();</script>
  <title>BSP Auto – Bookmarklets</title>
  <style>${css}</style>
</head>
<body>
  <header class="topbar">
    <button id="themeToggle" class="theme-toggle" type="button" data-tip="Toggle theme" aria-label="Toggle theme">🌗</button>
  </header>
  <div class="page">
    <div id="liveRegion" class="visually-hidden" role="status" aria-live="polite" aria-atomic="true"></div>
    <main>
      <h1>BSP Auto – Bookmarklets</h1>
      <p class="subtitle">Drag buttons to your bookmarks bar or click to run.</p>
      <section class="grid">
        ${cardsHtml}
      </section>
    </main>
    <footer class="site-footer">&copy; BSP Auto 2025 · <strong>${versionDisplay}</strong> (${buildTimestamp})</footer>
    <div id="toastHost" aria-live="polite" aria-atomic="false"></div>
  </div>
  ${script}
</body>
</html>`;

fs.writeFileSync(OUT, html, "utf8");
console.log(`✅ Built ${OUT} with ${entries.length} bookmarklet(s).`);<|MERGE_RESOLUTION|>--- conflicted
+++ resolved
@@ -518,7 +518,6 @@
   transition: transform 0.2s ease, box-shadow 0.2s ease, background-position 0.3s ease;
 }
 
-<<<<<<< HEAD
 span.drag-hint {
   font-size: 11px;
   font-variant: all-small-caps;
@@ -533,48 +532,6 @@
   align-self: stretch;
   border-left: 1px dashed var(--border);
   width: 0;
-=======
-a.btn .btn-label {
-  font-weight: 650;
-}
-
-a.btn .drag-hint {
-  font-size: 11px;
-  font-variant: all-small-caps;
-  letter-spacing: 0.16em;
-  color: rgba(248, 250, 252, 0.86);
-  opacity: 0.92;
-  border-bottom: 1px dashed rgba(248, 250, 252, 0.4);
-  padding-bottom: 1px;
-  display: inline-flex;
-  align-items: center;
-  gap: 4px;
-  animation: drag-hint-wiggle 2.4s ease-in-out infinite;
-}
-
-@keyframes drag-hint-wiggle {
-  0%,
-  100% {
-    transform: translateX(0);
-  }
-  20% {
-    transform: translateX(2px);
-  }
-  40% {
-    transform: translateX(-3px);
-  }
-  60% {
-    transform: translateX(1.5px);
-  }
-  80% {
-    transform: translateX(-1px);
-  }
-}
-
-html[data-theme="dark"] a.btn .drag-hint {
-  color: rgba(11, 18, 32, 0.86);
-  border-bottom-color: rgba(11, 18, 32, 0.35);
->>>>>>> 1317f1c8
 }
 
 a.btn:hover,
@@ -720,13 +677,9 @@
     return `<article class="card" data-id="${escapeHtml(e.name)}" data-bookmark="${escapeHtml(e.bookmarkName || "")}" data-bookmark-fallback="${e.hasBookmarkName ? "false" : "true"}">
       <div class="row1">
         <div class="row1-left">
-<<<<<<< HEAD
           <a class="btn" draggable="true" href="${e.href}" data-tip="Drag to bookmarks">${escapeHtml(e.bookmarkName || e.name)}</a>
           <span class="drag-hint">⇢ Drag me</span>
           <span class="drag-divider" aria-hidden="true"></span>
-=======
-          <a class="btn" draggable="true" href="${e.href}" data-tip="Drag to bookmarks"><span class="btn-label">${escapeHtml(e.bookmarkName || e.name)}</span><span class="drag-hint">⇢ Drag me</span></a>
->>>>>>> 1317f1c8
           <div class="title-group">
             <span class="name">${escapeHtml(e.name)}</span>
             ${bookmarkLine}
