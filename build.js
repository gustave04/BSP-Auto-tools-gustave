// build.js — BSP Auto Bookmarklet Builder (clean final version)
// Generates dist/index.html with modern UI and no BOM/Shebang issues.

const fs = require("fs");
const path = require("path");

const SRC = path.join(__dirname, "src");
const DIST = path.join(__dirname, "dist");
const OUT = path.join(DIST, "index.html");

// Helpers ---------------------------------------------------------------
function ensureDir(dir) {
  if (!fs.existsSync(dir)) fs.mkdirSync(dir, { recursive: true });
}

function listJs(dir) {
  return fs.existsSync(dir)
    ? fs.readdirSync(dir).filter(f => f.endsWith(".js") && !f.startsWith("_"))
    : [];
}

function stripJsonComments(input) {
  let result = "";
  let inString = false;
  let escaped = false;

  for (let i = 0; i < input.length; i++) {
    const char = input[i];
    const next = input[i + 1];

    if (inString) {
      result += char;
      if (escaped) {
        escaped = false;
      } else if (char === "\\") {
        escaped = true;
      } else if (char === "\"") {
        inString = false;
      }
      continue;
    }

    if (char === "\"") {
      inString = true;
      result += char;
      continue;
    }

    if (char === "/" && next === "/") {
      while (i < input.length && input[i] !== "\n") i++;
      if (input[i] === "\n") result += "\n";
      continue;
    }

    if (char === "/" && next === "*") {
      i += 2;
      while (i < input.length && !(input[i] === "*" && input[i + 1] === "/")) i++;
      i++;
      continue;
    }

    result += char;
  }

  return result;
}

function readJsonFile(file) {
  if (!fs.existsSync(file)) return null;
  try {
    const raw = fs.readFileSync(file, "utf8");
    const normalized = raw.replace(/^\uFEFF/, "").replace(/\r\n?/g, "\n");
    const cleaned = stripJsonComments(normalized).trim();
    if (!cleaned) return null;
    return JSON.parse(cleaned);
  } catch {
    return null;
  }
}

function readMeta() {
  const metaFile = path.join(SRC, "_meta.json");
  const meta = readJsonFile(metaFile) || {};
  return {
    version: typeof meta.version === "string" ? meta.version.trim() : "",
    order: Array.isArray(meta.order) ? meta.order : [],
    items: typeof meta.items === "object" && meta.items !== null ? meta.items : {},
  };
}

function resolveVersion(metaVersion = "") {
  const pkg = readJsonFile(path.join(__dirname, "package.json"));
  if (pkg && typeof pkg.version === "string" && pkg.version.trim()) {
    return pkg.version.trim();
  }
  if (metaVersion && metaVersion.trim()) {
    return metaVersion.trim();
  }
  return "0.0.0";
}

function formatTimestamp(date) {
  const pad = value => String(value).padStart(2, "0");
  return `${date.getFullYear()}-${pad(date.getMonth() + 1)}-${pad(date.getDate())} ${pad(date.getHours())}:${pad(date.getMinutes())}`;
}

function escapeHtml(str) {
  return str
    .replace(/&/g, "&amp;")
    .replace(/</g, "&lt;")
    .replace(/>/g, "&gt;")
    .replace(/\"/g, "&quot;")
    .replace(/'/g, "&#039;");
}

function normalizeBookmarkletSource(source, wrap = true) {
  if (typeof source !== "string") {
    const shouldWrap = wrap !== false;
    return {
      code: "",
      wrap: shouldWrap,
      wrapperType: shouldWrap ? "plain" : "none",
    };
  }

  let cleaned = source.replace(/^\uFEFF/, "").replace(/\r\n?/g, "\n");

  const jsPrefixMatch = cleaned.match(/^\s*javascript:\s*/i);
  if (jsPrefixMatch) {
    cleaned = cleaned.slice(jsPrefixMatch[0].length);
  }

  cleaned = cleaned.trim();

  const shouldWrap = wrap !== false;
  let wrapperType = shouldWrap ? "plain" : "none";

  if (shouldWrap) {
    const iifePatterns = [
      { pattern: /^\(function\s*\(\)\s*{([\s\S]*)}\)\(\);?$/i, type: "plain" },
      { pattern: /^\(\s*async\s*function\s*\(\)\s*{([\s\S]*)}\)\(\);?$/i, type: "async" },
      { pattern: /^\(\s*\(\s*\)\s*=>\s*{([\s\S]*)}\)\s*\(\);?$/i, type: "plain" },
      { pattern: /^\(\s*async\s*\(\s*\)\s*=>\s*{([\s\S]*)}\)\s*\(\);?$/i, type: "async" },
    ];

    for (const { pattern, type } of iifePatterns) {
      const match = cleaned.match(pattern);
      if (match) {
        cleaned = match[1];
        wrapperType = type;
        break;
      }
    }
  }

  return { code: cleaned, wrap: shouldWrap, wrapperType };
}

function toBookmarkletURL(source, wrap = true) {
  const { code, wrap: shouldWrap, wrapperType } = normalizeBookmarkletSource(source, wrap);
  let finalCode;
  if (shouldWrap) {
    if (wrapperType === "async") {
      finalCode = `(async function(){${code}})();`;
    } else {
      finalCode = `(function(){${code}})();`;
    }
  } else {
    finalCode = code;
  }
  return "javascript:" + encodeURI(finalCode).replace(/#/g, "%23");
}

// Collect ---------------------------------------------------------------
ensureDir(DIST);
const allFiles = listJs(SRC);
const meta = readMeta();
const version = resolveVersion(meta.version);
const versionDisplay = version.startsWith("v") ? version : `v${version}`;
const buildNow = new Date();
const buildTimestamp = formatTimestamp(buildNow);
const metaFilePath = path.join(SRC, "_meta.json");
const metaFileText = fs.existsSync(metaFilePath)
  ? fs.readFileSync(metaFilePath, "utf8").replace(/^\uFEFF/, "").replace(/\r\n?/g, "\n")
  : null;
const ordered = [
  ...meta.order.filter(f => allFiles.includes(f)),
  ...allFiles.filter(f => !meta.order.includes(f)),
];

const entries = ordered.map(file => {
  const full = path.join(SRC, file);
  const src = fs.readFileSync(full, "utf8");
  const cfg = meta.items[file] || {};
  const {
    name: rawName,
    desc: rawDesc,
    wrap,
    bookmarkName: rawBookmarkName,
    ...rest
  } = cfg;

  const fallbackName = file.replace(/\.js$/, "");
  const name = typeof rawName === "string" && rawName.trim() ? rawName.trim() : fallbackName;
  const desc = typeof rawDesc === "string" ? rawDesc.trim() : "";
  const bookmarkNameClean =
    typeof rawBookmarkName === "string" && rawBookmarkName.trim() ? rawBookmarkName.trim() : "";
  const bookmarkName = bookmarkNameClean || name;
  const href = toBookmarkletURL(src, wrap !== false);
  return {
    ...rest,
    name,
    desc,
    href,
    bookmarkName,
    hasBookmarkName: Boolean(bookmarkNameClean),
  };
});

// HTML & CSS ------------------------------------------------------------
const css = `:root {
  color-scheme: light;
  --maxw: 1000px;
  --bg: #ffffff;
  --fg: #0f172a;
  --muted: #64748b;
  --accent: #2563eb;
  --accent-gradient: linear-gradient(135deg, #2563eb 0%, #4f46e5 100%);
  --accent-fg: #ffffff;
  --card: rgba(248, 250, 252, 0.65);
  --border: rgba(148, 163, 184, 0.35);
  --shadow: 0 14px 32px rgba(37, 99, 235, 0.18);
  --shadow-hover: 0 18px 50px rgba(59, 130, 246, 0.28);
  --shadow-hover-button: 0 12px 32px rgba(59, 130, 246, 0.28);
  --radius: 18px;
  --tooltip-bg: rgba(15, 23, 42, 0.92);
  --tooltip-fg: #f8fafc;
}

:root[data-theme="dark"],
body[data-theme="dark"] {
  color-scheme: dark;
  --bg: #0b1220;
  --fg: #e2e8f0;
  --muted: #94a3b8;
  --accent: #3b82f6;
  --accent-gradient: linear-gradient(135deg, #3b82f6 0%, #8b5cf6 100%);
  --accent-fg: #0b1220;
  --card: rgba(15, 23, 42, 0.55);
  --border: rgba(96, 165, 250, 0.32);
  --shadow: 0 14px 32px rgba(37, 99, 235, 0.32);
  --shadow-hover: 0 22px 60px rgba(125, 211, 252, 0.42);
  --shadow-hover-button: 0 12px 32px rgba(125, 211, 252, 0.42);
  --tooltip-bg: rgba(226, 232, 240, 0.92);
  --tooltip-fg: #0f172a;
}

* {
  box-sizing: border-box;
}

body {
  margin: 0;
  font-family: 'Lexend', 'Inter', 'Inter Tight', system-ui, -apple-system, "Segoe UI", Roboto, Ubuntu, Helvetica, Arial;
  background: var(--bg);
  color: var(--fg);
  display: flex;
  flex-direction: column;
  align-items: stretch;
  min-height: 100vh;
  padding: 24px 0 32px;
}

h1,
h2,
h3,
h4,
h5,
h6 {
  font-family: 'Lexend', 'Inter', 'Inter Tight', system-ui, -apple-system, "Segoe UI", Roboto, Ubuntu, Helvetica, Arial;
}

.page {
  width: 100%;
  max-width: var(--maxw);
  margin: 0 auto;
  padding: 0 8px;
  display: flex;
  flex-direction: column;
  min-height: 100%;
  flex: 1 0 auto;
}

.topbar {
  display: flex;
  justify-content: flex-start;
  padding: 0 30px;
  margin-bottom: 12px;
}


.theme-toggle {
  width: 40px;
  height: 40px;
  border-radius: 50%;
  border: none;
  background: var(--card);
  color: var(--fg);
  display: inline-flex;
  align-items: center;
  justify-content: center;
  font-size: 28px;
  line-height: 1;
  cursor: pointer;
  transition: transform 0.2s ease, box-shadow 0.2s ease;
}

.visually-hidden {
  position: absolute !important;
  width: 1px;
  height: 1px;
  padding: 0;
  margin: -1px;
  overflow: hidden;
  clip: rect(0, 0, 0, 0);
  white-space: nowrap;
  border: 0;
}

.theme-toggle:hover {
  box-shadow: var(--shadow-hover);
  transform: translateY(-1px);
}

.theme-toggle:focus-visible {
  box-shadow: var(--shadow-hover);
  transform: translateY(-1px);
  outline: 2px solid var(--accent);
  outline-offset: 3px;
}

main {
  background: transparent;
  flex: 1 0 auto;
}

h1 {
  text-align: center;
  margin: 0 0 6px;
  font-weight: 700;
  letter-spacing: 0.02em;
  background-image: var(--accent-gradient);
  -webkit-background-clip: text;
  background-clip: text;
  color: transparent;
}

p.subtitle {
  text-align: center;
  color: var(--muted);
  text-transform: uppercase;
  letter-spacing: 0.24em;
  font-weight: 600;
  font-size: 13px;
  margin: 0;
}

.content-layout {
<<<<<<< HEAD
  position: relative;
  margin: 80px auto 0;
  width: min(100%, 640px);
=======
  display: flex;
  flex-wrap: wrap;
  align-items: flex-start;
  justify-content: center;
  gap: 32px;
  margin: 80px auto 0;
  max-width: 1100px;
>>>>>>> af3a7506
}

section.grid {
  display: flex;
  flex-direction: column;
  gap: 16px;
<<<<<<< HEAD
  width: min(100%, 640px);
=======
  flex: 0 1 640px;
>>>>>>> af3a7506
  margin: 0 auto;
}

.tutorial-card {
<<<<<<< HEAD
  width: 280px;
  position: absolute;
  top: 0;
  left: calc(100% + 28px);
=======
  flex: 0 0 280px;
  align-self: flex-start;
  position: sticky;
  top: 120px;
>>>>>>> af3a7506
}

.tutorial-card h2 {
  margin: 0;
  font-size: 18px;
  font-weight: 650;
}

.tutorial-card ol {
  margin: 12px 0 0;
  padding-left: 20px;
  display: flex;
  flex-direction: column;
  gap: 10px;
  color: var(--muted);
  font-size: 14px;
  line-height: 1.5;
}

.tutorial-card li strong {
  color: var(--fg);
}

<<<<<<< HEAD
@media (max-width: 1100px) {
  .content-layout {
    margin-top: 56px;
    width: min(100%, 640px);
  }

  section.grid {
    margin: 0 auto;
  }

  .tutorial-card {
    position: static;
    width: min(100%, 360px);
    margin: 32px auto 0;
=======
@media (max-width: 900px) {
  .content-layout {
    margin-top: 56px;
    max-width: none;
    flex-direction: column;
    align-items: stretch;
  }

  section.grid {
    margin: 0;
  }

  .tutorial-card {
    flex: 1 1 auto;
    width: 100%;
    position: static;
    top: auto;
>>>>>>> af3a7506
  }
}

.site-footer {
  margin: 0;
  padding: 18px 0 12px;
  text-align: center;
  font-size: 0.92rem;
  color: var(--muted);
  letter-spacing: 0.04em;
  border-top: 1px solid var(--border);
}

.site-footer strong {
  font-weight: 600;
  color: var(--fg);
}

.card {
  background: var(--card);
  border: 1px solid var(--border);
  border-radius: var(--radius);
  padding: 14px 20px;
  display: flex;
  flex-direction: column;
  gap: 8px;
  box-shadow: var(--shadow);
  backdrop-filter: saturate(150%) blur(18px);
  -webkit-backdrop-filter: saturate(150%) blur(18px);
  transition: transform 0.2s ease, box-shadow 0.2s ease;
}

.card:hover {
  transform: translateY(-2px);
  box-shadow: var(--shadow-hover);
}

div.row1 {
  display: flex;
  align-items: center;
  gap: 12px;
  justify-content: space-between;
  flex-wrap: wrap;
}

div.row1-left {
  display: flex;
  align-items: center;
  gap: 12px;
  flex: 1;
  min-width: 240px;
}

div.title-group {
  display: flex;
  flex-direction: column;
  gap: 4px;
  min-width: 0;
}

a.btn {
  background-image: var(--accent-gradient);
  color: var(--accent-fg);
  text-decoration: none;
  padding: 8px 12px;
  border-radius: 16px;
  font-weight: 650;
  display: inline-flex;
  align-items: center;
  gap: 8px;
  flex-wrap: wrap;
  row-gap: 2px;
  background-size: 200% 200%;
  background-position: 0% 50%;
  transition: transform 0.2s ease, box-shadow 0.2s ease, background-position 0.3s ease;
}

span.drag-hint {
  font-size: 11px;
  font-variant: all-small-caps;
  letter-spacing: 0.16em;
  color: var(--muted);
  display: inline-flex;
  align-items: center;
  gap: 4px;
}

span.drag-divider {
  align-self: stretch;
  border-left: 1px solid var(--border);
  width: 0;
}

a.btn:hover,
a.btn:focus-visible {
  box-shadow: var(--shadow-hover-button);
  transform: translateY(-1px);
  outline: none;
  background-position: 100% 50%;
}

span.name {
  font-weight: 600;
}

span.bookmark-name {
  display: inline-flex;
  align-items: center;
  gap: 8px;
  font-size: 12px;
  font-weight: 600;
  letter-spacing: 0.02em;
  color: var(--accent);
  background: rgba(37, 99, 235, 0.12);
  padding: 2px 10px;
  border-radius: 999px;
  align-self: flex-start;
  max-width: 100%;
  word-break: break-word;
}

span.bookmark-name.is-fallback {
  color: var(--muted);
  background: rgba(100, 116, 139, 0.12);
  font-weight: 500;
}

span.bookmark-name .bookmark-label {
  text-transform: uppercase;
  font-size: 11px;
  letter-spacing: 0.18em;
  color: var(--muted);
}

span.bookmark-name .bookmark-value {
  color: inherit;
  font-weight: 650;
}

span.bookmark-name .fallback-note {
  color: inherit;
  opacity: 0.75;
}

button.copy-name {
  border: none;
  background: transparent;
  color: inherit;
  cursor: pointer;
  font-size: 14px;
  line-height: 1;
  padding: 4px;
  border-radius: 50%;
  display: inline-flex;
  align-items: center;
  justify-content: center;
  flex-shrink: 0;
  transition: background 0.2s ease, transform 0.2s ease;
}

button.copy-name:hover {
  background: rgba(255, 255, 255, 0.22);
  transform: translateY(-1px);
}

button.copy-name:focus-visible {
  background: rgba(255, 255, 255, 0.22);
  outline: 2px solid var(--accent);
  outline-offset: 2px;
  transform: translateY(-1px);
}

html[data-theme="dark"] button.copy-name:hover,
html[data-theme="dark"] button.copy-name:focus-visible {
  background: rgba(15, 23, 42, 0.4);
}

html[data-theme="dark"] span.bookmark-name {
  color: #bfdbfe;
  background: rgba(59, 130, 246, 0.22);
}

html[data-theme="dark"] span.bookmark-name.is-fallback {
  color: var(--muted);
  background: rgba(148, 163, 184, 0.22);
}

span.badge {
  font-size: 13px;
  color: var(--muted);
  border: 1px solid var(--border);
  border-radius: 999px;
  padding: 4px 10px;
  display: inline-flex;
  align-items: center;
  gap: 6px;
  background: transparent;
}

details {
  border-top: 1px dashed var(--border);
  margin-top: 6px;
  padding-top: 6px;
}

summary {
  cursor: pointer;
  color: var(--muted);
  font-size: 13px;
}

div.more {
  font-size: 13px;
  color: var(--muted);
  margin-top: 4px;
}

[data-tip] {
  position: relative;
}

[data-tip]:hover::after,
[data-tip]:focus-visible::after {
  content: attr(data-tip);
  position: absolute;
  left: 50%;
  transform: translate(-50%, -8px);
  bottom: 100%;
  background: var(--tooltip-bg);
  color: var(--tooltip-fg);
  padding: 6px 10px;
  border-radius: 10px;
  font-size: 12px;
  white-space: nowrap;
  box-shadow: var(--shadow);
  pointer-events: none;
}

@media (prefers-reduced-motion: reduce) {
  *,
  *::before,
  *::after {
    transition-duration: 0s !important;
    animation-duration: 0s !important;
  }
}
`;

const cardsHtml = entries
  .map(e => {
    const details = e.desc
      ? `<details><summary>More info</summary><div class="more">${escapeHtml(e.desc)}</div></details>`
      : "";
    const fallbackNote = e.hasBookmarkName ? "" : `<span class="fallback-note">(default)</span>`;
    const copyButton = e.bookmarkName
      ? `<button class="copy-name" type="button" data-name="${escapeHtml(e.bookmarkName)}" data-tip="Copy name" aria-label="Copy bookmark name">📋</button>`
      : "";
    const bookmarkLine = e.bookmarkName
      ? `<span class="bookmark-name${e.hasBookmarkName ? "" : " is-fallback"}"><span class="bookmark-label">Name:</span><span class="bookmark-value">${escapeHtml(e.bookmarkName)}</span>${fallbackNote}${copyButton}</span>`
      : "";
    const anchorAria = escapeHtml(`Drag ${e.bookmarkName || e.name} bookmarklet to your bar`);
    return `<article class="card" data-id="${escapeHtml(e.name)}" data-bookmark="${escapeHtml(e.bookmarkName || "")}" data-bookmark-fallback="${e.hasBookmarkName ? "false" : "true"}">
      <div class="row1">
        <div class="row1-left">
          <a class="btn" draggable="true" href="${e.href}" data-tip="Drag to bookmarks" aria-label="${anchorAria}">🔗 Code</a>
          <span class="drag-hint">⇢ Drag me</span>
          <span class="drag-divider" aria-hidden="true"></span>
          <div class="title-group">
            <span class="name">${escapeHtml(e.name)}</span>
            ${bookmarkLine}
          </div>
        </div>
        <span class="badge">GENERAL</span>
      </div>
      ${details}
    </article>`;
  })
  .join("\n");

const script = `<script>
(function(){
  function init(){
    const root=document.documentElement;
    const body=document.body;
    const themeBtn=document.getElementById('themeToggle');
    if(!themeBtn){console.warn('theme toggle button not found at init');}
    const prefersDark=window.matchMedia?window.matchMedia('(prefers-color-scheme: dark)'):{matches:false};

    function safeGet(key){
      try{return localStorage.getItem(key);}catch(e){return null;}
    }

    function safeSet(key,value){
      try{localStorage.setItem(key,value);}catch(e){}
    }

    function updateThemeToggle(mode){
      if(!themeBtn) return;
      themeBtn.setAttribute('aria-pressed',mode==='dark'?'true':'false');
      const nextLabel=mode==='dark'?'Switch to light mode':'Switch to dark mode';
      themeBtn.setAttribute('data-tip',nextLabel);
      themeBtn.setAttribute('aria-label',nextLabel);
    }

    function applyTheme(mode,options){
      const chosen=mode==='dark'?'dark':'light';
      root.setAttribute('data-theme',chosen);
      if(body){body.setAttribute('data-theme',chosen);}
      if(!options||options.store!==false){
        safeSet('theme',chosen);
      }
      updateThemeToggle(chosen);
    }

    const saved=safeGet('theme');
    const initial=saved==='dark'||saved==='light'?saved:prefersDark.matches?'dark':'light';
    applyTheme(initial,{store:false});

    if(themeBtn){
      themeBtn.addEventListener('click',()=>{
        const current=root.getAttribute('data-theme')==='dark'?'dark':'light';
        const next=current==='dark'?'light':'dark';
        applyTheme(next);
      });
    }

    function escapeHtmlLite(value){
      return value.replace(/&/g,'&amp;').replace(/</g,'&lt;').replace(/>/g,'&gt;');
    }

    document.querySelectorAll('a.btn').forEach(anchor=>{
      anchor.addEventListener('dragstart',ev=>{
        const url=anchor.getAttribute('href');
        const card=anchor.closest('article');
        const cleanup=value=>{
          if(value==null) return '';
          const text=String(value);
          let result='';
          let lastWasSpace=false;
          for(const ch of text){
            const isSpace=ch.trim()==='';
            if(isSpace){
              if(!lastWasSpace){
                result+=' ';
                lastWasSpace=true;
              }
            }else{
              result+=ch;
              lastWasSpace=false;
            }
          }
          return result.trim();
        };
        const datasetBookmark=cleanup(card?card.getAttribute('data-bookmark'):null);
        const datasetName=cleanup(card?card.getAttribute('data-id'):null);
        const ariaLabel=cleanup(anchor.getAttribute('aria-label'));
        const titleAttr=cleanup(anchor.getAttribute('title'));
        const finalTitle=datasetBookmark||datasetName||ariaLabel||titleAttr||url;
        ev.dataTransfer.effectAllowed='copy';
        try{ev.dataTransfer.setData('text/uri-list',url);}catch(e){}
        try{ev.dataTransfer.setData('text/plain',url);}catch(e){}
        try{ev.dataTransfer.setData('text/html','<a href="'+url+'">'+escapeHtmlLite(finalTitle)+'</a>');}catch(e){}
        try{ev.dataTransfer.setData('text/x-moz-url',url+'\\n'+finalTitle);}catch(e){}
      });
    });

    document.querySelectorAll('.copy-name').forEach(button=>{
      const defaultTip=button.getAttribute('data-tip')||'';
      const name=button.getAttribute('data-name')||'';
      function resetTip(){
        button.setAttribute('data-tip',defaultTip);
        if(button._copyTimer){
          clearTimeout(button._copyTimer);
          button._copyTimer=null;
        }
      }
      function setTempTip(text){
        button.setAttribute('data-tip',text);
        if(button._copyTimer){
          clearTimeout(button._copyTimer);
        }
        button._copyTimer=window.setTimeout(()=>{
          resetTip();
        },1500);
      }
      function fallbackCopy(){
        const textarea=document.createElement('textarea');
        textarea.value=name;
        textarea.setAttribute('readonly','');
        textarea.style.position='absolute';
        textarea.style.left='-9999px';
        document.body.appendChild(textarea);
        textarea.select();
        let ok=false;
        try{
          ok=document.execCommand('copy');
        }catch(err){
          ok=false;
        }
        document.body.removeChild(textarea);
        return ok;
      }
      async function copy(){
        if(!name){
          setTempTip('No name');
          return;
        }
        try{
          if(navigator.clipboard&&navigator.clipboard.writeText){
            await navigator.clipboard.writeText(name);
            setTempTip('Copied!');
            return;
          }
          throw new Error('clipboard unavailable');
        }catch(err){
          if(fallbackCopy()){
            setTempTip('Copied!');
          }else{
            setTempTip('Copy failed');
          }
        }
      }
      button.addEventListener('click',copy);
      button.addEventListener('keydown',event=>{
        if(event.key==='Enter'||event.key===' '){
          event.preventDefault();
          copy();
        }
      });
      button.addEventListener('blur',resetTip);
    });
  }

  if(document.readyState==='loading'){
    window.addEventListener('DOMContentLoaded',init,{once:true});
  }else{
    init();
  }
})();
</script>`;

const html = `<!doctype html>
<html lang="en">
<head>
  <meta charset="utf-8">
  <meta name="viewport" content="width=device-width, initial-scale=1">
  <link href="https://fonts.googleapis.com/css2?family=Lexend:wght@400;600;700&display=swap" rel="stylesheet">
  <script>(function(){
    try{
      var stored=localStorage.getItem('theme');
      if(stored==='dark'||stored==='light'){
        document.documentElement.setAttribute('data-theme',stored);
      }else if(window.matchMedia&&window.matchMedia('(prefers-color-scheme: dark)').matches){
        document.documentElement.setAttribute('data-theme','dark');
      }
    }catch(e){}
  })();</script>
  <title>BSP Auto – Bookmarklets</title>
  <style>${css}</style>
</head>
<body>
  <header class="topbar">
    <button id="themeToggle" class="theme-toggle" type="button" data-tip="Toggle theme" aria-label="Toggle theme">🌗</button>
  </header>
  <div class="page">
    <main>
      <h1>BSP Auto – Tools</h1>
      <p class="subtitle">- drag buttons to your bookmarks bar -</p>
      <div class="content-layout">
        <section class="grid">
          ${cardsHtml}
        </section>
        <aside class="card tutorial-card">
          <h2>Step-by-step</h2>
          <ol>
<<<<<<< HEAD
            <li><strong>Step 1:</strong> Click the copy icon to store the recommended bookmark name.</li>
            <li><strong>Step 2:</strong> Drag the <em>🔗 Code</em> button into your bookmarks bar.</li>
            <li><strong>Step 3:</strong> Paste the name when your browser asks for it, then save.</li>
            <li><strong>Step 4:</strong> Open the bookmarklet on the target BSP Auto page.</li>
=======
            <li><strong>Click</strong> the copy icon to store the recommended bookmark name.</li>
            <li><strong>Drag</strong> the 🔗 Code button into your bookmarks bar.</li>
            <li><strong>Paste</strong> the name when your browser asks for it, then save.</li>
            <li><strong>If</strong> your browser doesn't ask for a name, right click on the 🌍 (bookmark) </li>
            <li><strong>Click</strong> "modifier" and paste in the name </li>
>>>>>>> af3a7506
          </ol>
        </aside>
      </div>
    </main>
    <footer class="site-footer">&copy; BSP Auto 2025 · <strong>${versionDisplay}</strong> (${buildTimestamp})</footer>
  </div>
  ${script}
</body>
</html>`;

fs.writeFileSync(OUT, html, "utf8");
console.log(`✅ Built ${OUT} with ${entries.length} bookmarklet(s).`);<|MERGE_RESOLUTION|>--- conflicted
+++ resolved
@@ -366,45 +366,24 @@
 }
 
 .content-layout {
-<<<<<<< HEAD
   position: relative;
   margin: 80px auto 0;
   width: min(100%, 640px);
-=======
-  display: flex;
-  flex-wrap: wrap;
-  align-items: flex-start;
-  justify-content: center;
-  gap: 32px;
-  margin: 80px auto 0;
-  max-width: 1100px;
->>>>>>> af3a7506
 }
 
 section.grid {
   display: flex;
   flex-direction: column;
   gap: 16px;
-<<<<<<< HEAD
   width: min(100%, 640px);
-=======
-  flex: 0 1 640px;
->>>>>>> af3a7506
   margin: 0 auto;
 }
 
 .tutorial-card {
-<<<<<<< HEAD
   width: 280px;
   position: absolute;
   top: 0;
   left: calc(100% + 28px);
-=======
-  flex: 0 0 280px;
-  align-self: flex-start;
-  position: sticky;
-  top: 120px;
->>>>>>> af3a7506
 }
 
 .tutorial-card h2 {
@@ -428,7 +407,6 @@
   color: var(--fg);
 }
 
-<<<<<<< HEAD
 @media (max-width: 1100px) {
   .content-layout {
     margin-top: 56px;
@@ -443,25 +421,6 @@
     position: static;
     width: min(100%, 360px);
     margin: 32px auto 0;
-=======
-@media (max-width: 900px) {
-  .content-layout {
-    margin-top: 56px;
-    max-width: none;
-    flex-direction: column;
-    align-items: stretch;
-  }
-
-  section.grid {
-    margin: 0;
-  }
-
-  .tutorial-card {
-    flex: 1 1 auto;
-    width: 100%;
-    position: static;
-    top: auto;
->>>>>>> af3a7506
   }
 }
 
@@ -937,18 +896,11 @@
         <aside class="card tutorial-card">
           <h2>Step-by-step</h2>
           <ol>
-<<<<<<< HEAD
-            <li><strong>Step 1:</strong> Click the copy icon to store the recommended bookmark name.</li>
-            <li><strong>Step 2:</strong> Drag the <em>🔗 Code</em> button into your bookmarks bar.</li>
-            <li><strong>Step 3:</strong> Paste the name when your browser asks for it, then save.</li>
-            <li><strong>Step 4:</strong> Open the bookmarklet on the target BSP Auto page.</li>
-=======
             <li><strong>Click</strong> the copy icon to store the recommended bookmark name.</li>
             <li><strong>Drag</strong> the 🔗 Code button into your bookmarks bar.</li>
             <li><strong>Paste</strong> the name when your browser asks for it, then save.</li>
             <li><strong>If</strong> your browser doesn't ask for a name, right click on the 🌍 (bookmark) </li>
             <li><strong>Click</strong> "modifier" and paste in the name </li>
->>>>>>> af3a7506
           </ol>
         </aside>
       </div>
