--- conflicted
+++ resolved
@@ -615,7 +615,6 @@
   })
   .join("\n");
 
-<<<<<<< HEAD
 const script = `<script>
 window.addEventListener('DOMContentLoaded',function(){
   (function(){
@@ -633,7 +632,6 @@
     function safeGet(key){
       try{return localStorage.getItem(key);}catch(e){return null;}
     }
-=======
 const script = `<script>(function(){
   const root=document.documentElement;
   const body=document.body;
@@ -650,7 +648,6 @@
   function safeGet(key){
     try{return localStorage.getItem(key);}catch(e){return null;}
   }
->>>>>>> d5b4e398
 
     function safeSet(key,value){
       try{localStorage.setItem(key,value);}catch(e){}
@@ -735,7 +732,6 @@
       },PULSE_TIMEOUT);
     }
 
-<<<<<<< HEAD
     function pulse(el,label){
       if(!el.hasAttribute('data-tip-default')){
         el.setAttribute('data-tip-default',el.getAttribute('data-tip')||'');
@@ -743,7 +739,6 @@
       el.setAttribute('data-tip',label);
       if(tipTimers.has(el)){
         clearTimeout(tipTimers.get(el));
-=======
   function showToast(message,options){
     if(!toastHost) return;
     const opts=options||{};
@@ -787,7 +782,6 @@
         }else{
           pulse(btn,'Copy failed');
         }
->>>>>>> d5b4e398
       }
       announceLive(label);
       const timeout=setTimeout(()=>{
