// build.js — BSP Auto Bookmarklet Builder (clean final version)
// Generates dist/index.html with modern UI and no BOM/Shebang issues.

const fs = require("fs");
const path = require("path");
const childProcess = require("child_process");

const SRC = path.join(__dirname, "src");
const DIST = path.join(__dirname, "dist");
const OUT = path.join(DIST, "index.html");

// Helpers ---------------------------------------------------------------
function ensureDir(dir) {
  if (!fs.existsSync(dir)) fs.mkdirSync(dir, { recursive: true });
}

function listJs(dir) {
  return fs.existsSync(dir)
    ? fs.readdirSync(dir).filter(f => f.endsWith(".js") && !f.startsWith("_"))
    : [];
}

function stripJsonComments(input) {
  let result = "";
  let inString = false;
  let escaped = false;

  for (let i = 0; i < input.length; i++) {
    const char = input[i];
    const next = input[i + 1];

    if (inString) {
      result += char;
      if (escaped) {
        escaped = false;
      } else if (char === "\\") {
        escaped = true;
      } else if (char === "\"") {
        inString = false;
      }
      continue;
    }

    if (char === "\"") {
      inString = true;
      result += char;
      continue;
    }

    if (char === "/" && next === "/") {
      while (i < input.length && input[i] !== "\n") i++;
      if (input[i] === "\n") result += "\n";
      continue;
    }

    if (char === "/" && next === "*") {
      i += 2;
      while (i < input.length && !(input[i] === "*" && input[i + 1] === "/")) i++;
      i++;
      continue;
    }

    result += char;
  }

  return result;
}

function readJsonFile(file) {
  if (!fs.existsSync(file)) return null;
  try {
    const raw = fs.readFileSync(file, "utf8");
    const normalized = raw.replace(/^\uFEFF/, "").replace(/\r\n?/g, "\n");
    const cleaned = stripJsonComments(normalized).trim();
    if (!cleaned) return null;
    return JSON.parse(cleaned);
  } catch {
    return null;
  }
}

function readMeta() {
  const metaFile = path.join(SRC, "_meta.json");
  const meta = readJsonFile(metaFile) || {};
  return {
    version: typeof meta.version === "string" ? meta.version.trim() : "",
    order: Array.isArray(meta.order) ? meta.order : [],
    items: typeof meta.items === "object" && meta.items !== null ? meta.items : {},
  };
}

function resolveVersion(metaVersion = "") {
  const pkg = readJsonFile(path.join(__dirname, "package.json"));
  if (pkg && typeof pkg.version === "string" && pkg.version.trim()) {
    return pkg.version.trim();
  }
  if (metaVersion && metaVersion.trim()) {
    return metaVersion.trim();
  }
  return "0.0.0";
}

function formatTimestamp(date) {
  const pad = value => String(value).padStart(2, "0");
  return `${date.getFullYear()}-${pad(date.getMonth() + 1)}-${pad(date.getDate())} ${pad(date.getHours())}:${pad(date.getMinutes())}`;
}

function pluralize(count, singular) {
  const numeric = Number(count);
  const safeCount = Number.isFinite(numeric)
    ? Math.max(1, Math.round(Math.abs(numeric)))
    : 1;
  return `${safeCount} ${singular}${safeCount === 1 ? "" : "s"}`;
}

function formatRelativeLastChange(isoString, reference = new Date()) {
  const last = new Date(isoString);
  if (Number.isNaN(last.getTime())) {
    return "Unknown";
  }

  let now = reference instanceof Date ? reference : new Date(reference);
  if (Number.isNaN(now.getTime())) {
    now = new Date();
  }

<<<<<<< HEAD
  const lastTime = last.getTime();
  const nowTime = now.getTime();
  if (!Number.isFinite(lastTime) || !Number.isFinite(nowTime)) {
    return "Unknown";
  }

  const diffMsRaw = nowTime - lastTime;
  const inFuture = diffMsRaw < 0;
  const diffMs = Math.abs(diffMsRaw);
=======
  const diffMs = Math.max(0, now.getTime() - last.getTime());
>>>>>>> 863cfc89
  const minuteMs = 60 * 1000;
  const dayMs = 24 * minuteMs;
  const monthMs = 30 * dayMs;

<<<<<<< HEAD
  let label;

  if (diffMs < dayMs) {
    const minutes = Math.max(1, Math.round(diffMs / minuteMs));
    label = pluralize(minutes, "minute");
  } else {
    const rawDays = Math.floor(diffMs / dayMs);
    const days = rawDays > 0 ? rawDays : 1;
    if (days < 60) {
      label = pluralize(days, "day");
    } else {
      const start = inFuture ? new Date(nowTime) : new Date(lastTime);
      const end = inFuture ? new Date(lastTime) : new Date(nowTime);

      let years = end.getFullYear() - start.getFullYear();
      let months = end.getMonth() - start.getMonth();

      if (end.getDate() < start.getDate()) {
        months -= 1;
      }

      while (months < 0) {
        years -= 1;
        months += 12;
      }

      if (years < 0) {
        years = 0;
      }

      const totalMonths = years * 12 + months;

      if (totalMonths <= 0) {
        const approxMonths = Math.max(1, Math.round(diffMs / monthMs));
        label = pluralize(approxMonths, "month");
      } else if (years === 0) {
        label = pluralize(totalMonths, "month");
      } else {
        const remainingMonths = totalMonths - years * 12;
        if (remainingMonths <= 0) {
          label = pluralize(years, "year");
        } else {
          label = `${pluralize(years, "year")} / ${pluralize(remainingMonths, "month")}`;
        }
      }
    }
  }

  if (!label) {
    label = pluralize(1, "minute");
  }

  if (inFuture) {
    return `in ${label}`;
  }

  return `${label} ago`;
=======
  if (diffMs < dayMs) {
    const minutes = Math.max(1, Math.round(diffMs / minuteMs));
    return pluralize(minutes, "minute");
  }

  const rawDays = Math.floor(diffMs / dayMs);
  const days = rawDays > 0 ? rawDays : 1;
  if (days < 60) {
    return pluralize(days, "day");
  }

  const start = new Date(last.getTime());
  const end = new Date(now.getTime());

  let years = end.getFullYear() - start.getFullYear();
  let months = end.getMonth() - start.getMonth();

  if (end.getDate() < start.getDate()) {
    months -= 1;
  }

  while (months < 0) {
    years -= 1;
    months += 12;
  }

  if (years < 0) {
    years = 0;
  }

  const totalMonths = years * 12 + months;

  if (totalMonths <= 0) {
    const approxMonths = Math.max(1, Math.round(diffMs / monthMs));
    return pluralize(approxMonths, "month");
  }

  if (years === 0) {
    return pluralize(totalMonths, "month");
  }

  const remainingMonths = totalMonths - years * 12;
  if (remainingMonths <= 0) {
    return pluralize(years, "year");
  }

  return `${pluralize(years, "year")} / ${pluralize(remainingMonths, "month")}`;
>>>>>>> 863cfc89
}

function getLastChangeISO(file) {
  const relative = path.relative(__dirname, file);
  try {
    const output = childProcess
      .execFileSync("git", ["log", "-1", "--format=%cI", relative], {
        cwd: __dirname,
        stdio: ["ignore", "pipe", "ignore"],
      })
      .toString()
      .trim();

    if (output) {
      const parsed = new Date(output);
      if (!Number.isNaN(parsed.getTime())) {
        return parsed.toISOString();
      }
    }
  } catch {}

  try {
    return fs.statSync(file).mtime.toISOString();
  } catch {
    return new Date().toISOString();
  }
}

function escapeHtml(str) {
  return str
    .replace(/&/g, "&amp;")
    .replace(/</g, "&lt;")
    .replace(/>/g, "&gt;")
    .replace(/\"/g, "&quot;")
    .replace(/'/g, "&#039;");
}

function normalizeBookmarkletSource(source, wrap = true) {
  if (typeof source !== "string") {
    const shouldWrap = wrap !== false;
    return {
      code: "",
      wrap: shouldWrap,
      wrapperType: shouldWrap ? "plain" : "none",
    };
  }

  let cleaned = source.replace(/^\uFEFF/, "").replace(/\r\n?/g, "\n");

  const jsPrefixMatch = cleaned.match(/^\s*javascript:\s*/i);
  if (jsPrefixMatch) {
    cleaned = cleaned.slice(jsPrefixMatch[0].length);
  }

  cleaned = cleaned.trim();

  const shouldWrap = wrap !== false;
  let wrapperType = shouldWrap ? "plain" : "none";

  if (shouldWrap) {
    const iifePatterns = [
      { pattern: /^\(function\s*\(\)\s*{([\s\S]*)}\)\(\);?$/i, type: "plain" },
      { pattern: /^\(\s*async\s*function\s*\(\)\s*{([\s\S]*)}\)\(\);?$/i, type: "async" },
      { pattern: /^\(\s*\(\s*\)\s*=>\s*{([\s\S]*)}\)\s*\(\);?$/i, type: "plain" },
      { pattern: /^\(\s*async\s*\(\s*\)\s*=>\s*{([\s\S]*)}\)\s*\(\);?$/i, type: "async" },
    ];

    for (const { pattern, type } of iifePatterns) {
      const match = cleaned.match(pattern);
      if (match) {
        cleaned = match[1];
        wrapperType = type;
        break;
      }
    }
  }

  return { code: cleaned, wrap: shouldWrap, wrapperType };
}

function toBookmarkletURL(source, wrap = true) {
  const { code, wrap: shouldWrap, wrapperType } = normalizeBookmarkletSource(source, wrap);
  let finalCode;
  if (shouldWrap) {
    if (wrapperType === "async") {
      finalCode = `(async function(){${code}})();`;
    } else {
      finalCode = `(function(){${code}})();`;
    }
  } else {
    finalCode = code;
  }
  return "javascript:" + encodeURI(finalCode).replace(/#/g, "%23");
}

// Collect ---------------------------------------------------------------
ensureDir(DIST);
const allFiles = listJs(SRC);
const meta = readMeta();
const version = resolveVersion(meta.version);
const versionDisplay = version.startsWith("v") ? version : `v${version}`;
const buildNow = new Date();
const buildTimestamp = formatTimestamp(buildNow);
const ordered = [
  ...meta.order.filter(f => allFiles.includes(f)),
  ...allFiles.filter(f => !meta.order.includes(f)),
];

const entries = ordered.map(file => {
  const full = path.join(SRC, file);
  const src = fs.readFileSync(full, "utf8");
  const cfg = meta.items[file] || {};
  const {
    name: rawName,
    desc: rawDesc,
    wrap,
    bookmarkName: rawBookmarkName,
    ...rest
  } = cfg;

  const fallbackName = file.replace(/\.js$/, "");
  const name = typeof rawName === "string" && rawName.trim() ? rawName.trim() : fallbackName;
  const desc = typeof rawDesc === "string" ? rawDesc.trim() : "";
  const bookmarkNameClean =
    typeof rawBookmarkName === "string" && rawBookmarkName.trim() ? rawBookmarkName.trim() : "";
  const bookmarkName = bookmarkNameClean || name;
  const href = toBookmarkletURL(src, wrap !== false);
  const mtime = getLastChangeISO(full);

  return {
    ...rest,
    name,
    desc,
    href,
    mtime,
    bookmarkName,
    hasBookmarkName: Boolean(bookmarkNameClean),
  };
});

// HTML & CSS ------------------------------------------------------------
const css = `:root {
  color-scheme: light;
  --maxw: 1000px;
  --bg: #ffffff;
  --fg: #0f172a;
  --muted: #64748b;
  --accent: #2563eb;
  --accent-gradient: linear-gradient(135deg, #2563eb 0%, #4f46e5 100%);
  --accent-fg: #ffffff;
  --card: rgba(248, 250, 252, 0.65);
  --border: rgba(148, 163, 184, 0.35);
  --shadow: 0 14px 32px rgba(37, 99, 235, 0.18);
  --shadow-hover: 0 18px 50px rgba(59, 130, 246, 0.28);
  --shadow-hover-button: 0 12px 32px rgba(59, 130, 246, 0.28);
  --radius: 18px;
  --tooltip-bg: rgba(15, 23, 42, 0.92);
  --tooltip-fg: #f8fafc;
}

:root[data-theme="dark"],
body[data-theme="dark"] {
  color-scheme: dark;
  --bg: #0b1220;
  --fg: #e2e8f0;
  --muted: #94a3b8;
  --accent: #3b82f6;
  --accent-gradient: linear-gradient(135deg, #3b82f6 0%, #8b5cf6 100%);
  --accent-fg: #0b1220;
  --card: rgba(15, 23, 42, 0.55);
  --border: rgba(96, 165, 250, 0.32);
  --shadow: 0 14px 32px rgba(37, 99, 235, 0.32);
  --shadow-hover: 0 22px 60px rgba(125, 211, 252, 0.42);
  --shadow-hover-button: 0 12px 32px rgba(125, 211, 252, 0.42);
  --tooltip-bg: rgba(226, 232, 240, 0.92);
  --tooltip-fg: #0f172a;
}

* {
  box-sizing: border-box;
}

body {
  margin: 0;
  font-family: 'Lexend', 'Inter', 'Inter Tight', system-ui, -apple-system, "Segoe UI", Roboto, Ubuntu, Helvetica, Arial;
  background: var(--bg);
  color: var(--fg);
  display: flex;
  flex-direction: column;
  align-items: stretch;
  min-height: 100vh;
  padding: 24px 0 32px;
}

h1,
h2,
h3,
h4,
h5,
h6 {
  font-family: 'Lexend', 'Inter', 'Inter Tight', system-ui, -apple-system, "Segoe UI", Roboto, Ubuntu, Helvetica, Arial;
}

.page {
  width: 100%;
  max-width: var(--maxw);
  margin: 0 auto;
  padding: 0 8px;
  display: flex;
  flex-direction: column;
  min-height: 100%;
  flex: 1 0 auto;
}

.topbar {
  display: flex;
  justify-content: flex-start;
  padding: 0 30px;
  margin-bottom: 12px;
}


.theme-toggle {
  width: 40px;
  height: 40px;
  border-radius: 50%;
  border: none;
  background: var(--card);
  color: var(--fg);
  display: inline-flex;
  align-items: center;
  justify-content: center;
  font-size: 28px;
  line-height: 1;
  cursor: pointer;
  transition: transform 0.2s ease, box-shadow 0.2s ease;
}

.visually-hidden {
  position: absolute !important;
  width: 1px;
  height: 1px;
  padding: 0;
  margin: -1px;
  overflow: hidden;
  clip: rect(0, 0, 0, 0);
  white-space: nowrap;
  border: 0;
}

.theme-toggle:hover {
  box-shadow: var(--shadow-hover);
  transform: translateY(-1px);
}

.theme-toggle:focus-visible {
  box-shadow: var(--shadow-hover);
  transform: translateY(-1px);
  outline: 2px solid var(--accent);
  outline-offset: 3px;
}

main {
  background: transparent;
  flex: 1 0 auto;
}

h1 {
  text-align: center;
  margin: 0 0 6px;
  font-weight: 700;
  letter-spacing: 0.02em;
  background-image: var(--accent-gradient);
  -webkit-background-clip: text;
  background-clip: text;
  color: transparent;
}

p.subtitle {
  text-align: center;
  color: var(--muted);
  text-transform: uppercase;
  letter-spacing: 0.24em;
  font-weight: 600;
  font-size: 13px;
  margin: 0;
}

section.grid {
  display: flex;
  flex-direction: column;
  gap: 16px;
  margin-top: 80px;
}

.site-footer {
  margin: 0;
  padding: 18px 0 12px;
  text-align: center;
  font-size: 0.92rem;
  color: var(--muted);
  letter-spacing: 0.04em;
  border-top: 1px solid var(--border);
}

.site-footer strong {
  font-weight: 600;
  color: var(--fg);
}

article.card {
  background: var(--card);
  border: 1px solid var(--border);
  border-radius: var(--radius);
  padding: 14px 20px;
  display: flex;
  flex-direction: column;
  gap: 8px;
  box-shadow: var(--shadow);
  backdrop-filter: saturate(150%) blur(18px);
  -webkit-backdrop-filter: saturate(150%) blur(18px);
  transition: transform 0.2s ease, box-shadow 0.2s ease;
}

article.card:hover {
  transform: translateY(-2px);
  box-shadow: var(--shadow-hover);
}

div.row1 {
  display: flex;
  align-items: center;
  gap: 12px;
  justify-content: space-between;
  flex-wrap: wrap;
}

div.row1-left {
  display: flex;
  align-items: center;
  gap: 12px;
  flex: 1;
  min-width: 240px;
}

div.title-group {
  display: flex;
  flex-direction: column;
  gap: 4px;
  min-width: 0;
}

a.btn {
  background-image: var(--accent-gradient);
  color: var(--accent-fg);
  text-decoration: none;
  padding: 8px 12px;
  border-radius: 16px;
  font-weight: 650;
  display: inline-flex;
  align-items: center;
  gap: 8px;
  flex-wrap: wrap;
  row-gap: 2px;
  background-size: 200% 200%;
  background-position: 0% 50%;
  transition: transform 0.2s ease, box-shadow 0.2s ease, background-position 0.3s ease;
}

span.drag-hint {
  font-size: 11px;
  font-variant: all-small-caps;
  letter-spacing: 0.16em;
  color: var(--muted);
  display: inline-flex;
  align-items: center;
  gap: 4px;
}

span.drag-divider {
  align-self: stretch;
  border-left: 1px solid var(--border);
  width: 0;
}

a.btn:hover,
a.btn:focus-visible {
  box-shadow: var(--shadow-hover-button);
  transform: translateY(-1px);
  outline: none;
  background-position: 100% 50%;
}

span.name {
  font-weight: 600;
}

span.bookmark-name {
  display: inline-flex;
  align-items: center;
  gap: 6px;
  font-size: 12px;
  font-weight: 600;
  letter-spacing: 0.02em;
  color: var(--accent);
  background: rgba(37, 99, 235, 0.12);
  padding: 2px 10px;
  border-radius: 999px;
  align-self: flex-start;
  max-width: 100%;
  word-break: break-word;
}

span.bookmark-name.is-fallback {
  color: var(--muted);
  background: rgba(100, 116, 139, 0.12);
  font-weight: 500;
}

html[data-theme="dark"] span.bookmark-name {
  color: #bfdbfe;
  background: rgba(59, 130, 246, 0.22);
}

html[data-theme="dark"] span.bookmark-name.is-fallback {
  color: var(--muted);
  background: rgba(148, 163, 184, 0.22);
}

span.badge {
  font-size: 13px;
  color: var(--muted);
  border: 1px solid var(--border);
  border-radius: 999px;
  padding: 4px 10px;
  display: inline-flex;
  align-items: center;
  gap: 6px;
  background: transparent;
}

details {
  border-top: 1px dashed var(--border);
  margin-top: 6px;
  padding-top: 6px;
}

summary {
  cursor: pointer;
  color: var(--muted);
  font-size: 13px;
}

div.more {
  font-size: 13px;
  color: var(--muted);
  margin-top: 4px;
}

[data-tip] {
  position: relative;
}

[data-tip]:hover::after,
[data-tip]:focus-visible::after {
  content: attr(data-tip);
  position: absolute;
  left: 50%;
  transform: translate(-50%, -8px);
  bottom: 100%;
  background: var(--tooltip-bg);
  color: var(--tooltip-fg);
  padding: 6px 10px;
  border-radius: 10px;
  font-size: 12px;
  white-space: nowrap;
  box-shadow: var(--shadow);
  pointer-events: none;
}

@media (prefers-reduced-motion: reduce) {
  *,
  *::before,
  *::after {
    transition-duration: 0s !important;
    animation-duration: 0s !important;
  }
}
`;

const cardsHtml = entries
  .map(e => {
    const details = e.desc
      ? `<details><summary>More info</summary><div class="more">${escapeHtml(e.desc)}</div></details>`
      : "";
    const bookmarkLine = e.bookmarkName
      ? `<span class="bookmark-name${e.hasBookmarkName ? "" : " is-fallback"}">Bookmark: ${escapeHtml(e.bookmarkName)}${e.hasBookmarkName ? "" : " (default)"}</span>`
      : "";
    const lastChange = formatRelativeLastChange(e.mtime, buildNow);
    return `<article class="card" data-id="${escapeHtml(e.name)}" data-bookmark="${escapeHtml(e.bookmarkName || "")}" data-bookmark-fallback="${e.hasBookmarkName ? "false" : "true"}">
      <div class="row1">
        <div class="row1-left">
          <a class="btn" draggable="true" href="${e.href}" data-tip="Drag to bookmarks">${escapeHtml(e.bookmarkName || e.name)}</a>
          <span class="drag-hint">⇢ Drag me</span>
          <span class="drag-divider" aria-hidden="true"></span>
          <div class="title-group">
            <span class="name">${escapeHtml(e.name)}</span>
            ${bookmarkLine}
          </div>
        </div>
        <span class="badge">Last change: ${escapeHtml(lastChange)}</span>
      </div>
      ${details}
    </article>`;
  })
  .join("\n");

const script = `<script>
(function(){
  function init(){
    const root=document.documentElement;
    const body=document.body;
    const themeBtn=document.getElementById('themeToggle');
    if(!themeBtn){console.warn('theme toggle button not found at init');}
    const prefersDark=window.matchMedia?window.matchMedia('(prefers-color-scheme: dark)'):{matches:false};

    function safeGet(key){
      try{return localStorage.getItem(key);}catch(e){return null;}
    }

    function safeSet(key,value){
      try{localStorage.setItem(key,value);}catch(e){}
    }

    function updateThemeToggle(mode){
      if(!themeBtn) return;
      themeBtn.setAttribute('aria-pressed',mode==='dark'?'true':'false');
      const nextLabel=mode==='dark'?'Switch to light mode':'Switch to dark mode';
      themeBtn.setAttribute('data-tip',nextLabel);
      themeBtn.setAttribute('aria-label',nextLabel);
    }

    function applyTheme(mode,options){
      const chosen=mode==='dark'?'dark':'light';
      root.setAttribute('data-theme',chosen);
      if(body){body.setAttribute('data-theme',chosen);}
      if(!options||options.store!==false){
        safeSet('theme',chosen);
      }
      updateThemeToggle(chosen);
    }

    const saved=safeGet('theme');
    const initial=saved==='dark'||saved==='light'?saved:prefersDark.matches?'dark':'light';
    applyTheme(initial,{store:false});

    if(themeBtn){
      themeBtn.addEventListener('click',()=>{
        const current=root.getAttribute('data-theme')==='dark'?'dark':'light';
        const next=current==='dark'?'light':'dark';
        applyTheme(next);
      });
    }

    function escapeHtmlLite(value){
      return value.replace(/&/g,'&amp;').replace(/</g,'&lt;').replace(/>/g,'&gt;');
    }

    document.querySelectorAll('a.btn').forEach(anchor=>{
      anchor.addEventListener('dragstart',ev=>{
        const url=anchor.getAttribute('href');
        const card=anchor.closest('article');
        const rawTitle=card?card.getAttribute('data-bookmark')||'':'';
        const title=(rawTitle||anchor.textContent||'').replace(/[\\r\\n]+/g,' ').trim();
        ev.dataTransfer.effectAllowed='copy';
        ev.dataTransfer.setData('text/uri-list',url);
        ev.dataTransfer.setData('text/plain',url);
        if(title){
          try{ev.dataTransfer.setData('text/x-moz-url',url+'\\n'+title);}catch(e){}
          try{ev.dataTransfer.setData('text/html','<a href="'+url+'">'+escapeHtmlLite(title)+'</a>');}catch(e){}
        }
      });
    });
  }

  if(document.readyState==='loading'){
    window.addEventListener('DOMContentLoaded',init,{once:true});
  }else{
    init();
  }
})();
</script>`;

const html = `<!doctype html>
<html lang="en">
<head>
  <meta charset="utf-8">
  <meta name="viewport" content="width=device-width, initial-scale=1">
  <link href="https://fonts.googleapis.com/css2?family=Lexend:wght@400;600;700&display=swap" rel="stylesheet">
  <script>(function(){
    try{
      var stored=localStorage.getItem('theme');
      if(stored==='dark'||stored==='light'){
        document.documentElement.setAttribute('data-theme',stored);
      }else if(window.matchMedia&&window.matchMedia('(prefers-color-scheme: dark)').matches){
        document.documentElement.setAttribute('data-theme','dark');
      }
    }catch(e){}
  })();</script>
  <title>BSP Auto – Bookmarklets</title>
  <style>${css}</style>
</head>
<body>
  <header class="topbar">
    <button id="themeToggle" class="theme-toggle" type="button" data-tip="Toggle theme" aria-label="Toggle theme">🌗</button>
  </header>
  <div class="page">
    <main>
      <h1>BSP Auto – Tools</h1>
      <p class="subtitle">- drag buttons to your bookmarks bar -</p>
      <section class="grid">
        ${cardsHtml}
      </section>
    </main>
    <footer class="site-footer">&copy; BSP Auto 2025 · <strong>${versionDisplay}</strong> (${buildTimestamp})</footer>
  </div>
  ${script}
</body>
</html>`;

fs.writeFileSync(OUT, html, "utf8");
console.log(`✅ Built ${OUT} with ${entries.length} bookmarklet(s).`);<|MERGE_RESOLUTION|>--- conflicted
+++ resolved
@@ -124,7 +124,6 @@
     now = new Date();
   }
 
-<<<<<<< HEAD
   const lastTime = last.getTime();
   const nowTime = now.getTime();
   if (!Number.isFinite(lastTime) || !Number.isFinite(nowTime)) {
@@ -134,14 +133,10 @@
   const diffMsRaw = nowTime - lastTime;
   const inFuture = diffMsRaw < 0;
   const diffMs = Math.abs(diffMsRaw);
-=======
-  const diffMs = Math.max(0, now.getTime() - last.getTime());
->>>>>>> 863cfc89
   const minuteMs = 60 * 1000;
   const dayMs = 24 * minuteMs;
   const monthMs = 30 * dayMs;
 
-<<<<<<< HEAD
   let label;
 
   if (diffMs < dayMs) {
@@ -199,55 +194,6 @@
   }
 
   return `${label} ago`;
-=======
-  if (diffMs < dayMs) {
-    const minutes = Math.max(1, Math.round(diffMs / minuteMs));
-    return pluralize(minutes, "minute");
-  }
-
-  const rawDays = Math.floor(diffMs / dayMs);
-  const days = rawDays > 0 ? rawDays : 1;
-  if (days < 60) {
-    return pluralize(days, "day");
-  }
-
-  const start = new Date(last.getTime());
-  const end = new Date(now.getTime());
-
-  let years = end.getFullYear() - start.getFullYear();
-  let months = end.getMonth() - start.getMonth();
-
-  if (end.getDate() < start.getDate()) {
-    months -= 1;
-  }
-
-  while (months < 0) {
-    years -= 1;
-    months += 12;
-  }
-
-  if (years < 0) {
-    years = 0;
-  }
-
-  const totalMonths = years * 12 + months;
-
-  if (totalMonths <= 0) {
-    const approxMonths = Math.max(1, Math.round(diffMs / monthMs));
-    return pluralize(approxMonths, "month");
-  }
-
-  if (years === 0) {
-    return pluralize(totalMonths, "month");
-  }
-
-  const remainingMonths = totalMonths - years * 12;
-  if (remainingMonths <= 0) {
-    return pluralize(years, "year");
-  }
-
-  return `${pluralize(years, "year")} / ${pluralize(remainingMonths, "month")}`;
->>>>>>> 863cfc89
 }
 
 function getLastChangeISO(file) {
