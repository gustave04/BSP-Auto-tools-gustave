// build.js — BSP Auto Bookmarklet Builder (clean final version)
// Generates dist/index.html with modern UI and no BOM/Shebang issues.

const fs = require("fs");
const path = require("path");

const SRC = path.join(__dirname, "src");
const DIST = path.join(__dirname, "dist");
const OUT = path.join(DIST, "index.html");

// Helpers ---------------------------------------------------------------
function ensureDir(dir) {
  if (!fs.existsSync(dir)) fs.mkdirSync(dir, { recursive: true });
}

function listJs(dir) {
  return fs.existsSync(dir)
    ? fs.readdirSync(dir).filter(f => f.endsWith(".js") && !f.startsWith("_"))
    : [];
}

function stripJsonComments(input) {
  let result = "";
  let inString = false;
  let escaped = false;

  for (let i = 0; i < input.length; i++) {
    const char = input[i];
    const next = input[i + 1];

    if (inString) {
      result += char;
      if (escaped) {
        escaped = false;
      } else if (char === "\\") {
        escaped = true;
      } else if (char === "\"") {
        inString = false;
      }
      continue;
    }

    if (char === "\"") {
      inString = true;
      result += char;
      continue;
    }

    if (char === "/" && next === "/") {
      while (i < input.length && input[i] !== "\n") i++;
      if (input[i] === "\n") result += "\n";
      continue;
    }

    if (char === "/" && next === "*") {
      i += 2;
      while (i < input.length && !(input[i] === "*" && input[i + 1] === "/")) i++;
      i++;
      continue;
    }

    result += char;
  }

  return result;
}

function readJsonFile(file) {
  if (!fs.existsSync(file)) return null;
  try {
    const raw = fs.readFileSync(file, "utf8");
    const normalized = raw.replace(/^\uFEFF/, "").replace(/\r\n?/g, "\n");
    const cleaned = stripJsonComments(normalized).trim();
    if (!cleaned) return null;
    return JSON.parse(cleaned);
  } catch {
    return null;
  }
}

function readMeta() {
  const metaFile = path.join(SRC, "_meta.json");
  const meta = readJsonFile(metaFile) || {};
  return {
    version: typeof meta.version === "string" ? meta.version.trim() : "",
    order: Array.isArray(meta.order) ? meta.order : [],
    items: typeof meta.items === "object" && meta.items !== null ? meta.items : {},
  };
}

function resolveVersion(metaVersion = "") {
  const pkg = readJsonFile(path.join(__dirname, "package.json"));
  if (pkg && typeof pkg.version === "string" && pkg.version.trim()) {
    return pkg.version.trim();
  }
  if (metaVersion && metaVersion.trim()) {
    return metaVersion.trim();
  }
  return "0.0.0";
}

function formatTimestamp(date) {
  const pad = value => String(value).padStart(2, "0");
  return `${date.getFullYear()}-${pad(date.getMonth() + 1)}-${pad(date.getDate())} ${pad(date.getHours())}:${pad(date.getMinutes())}`;
}

function escapeHtml(str) {
  return str
    .replace(/&/g, "&amp;")
    .replace(/</g, "&lt;")
    .replace(/>/g, "&gt;")
    .replace(/\"/g, "&quot;")
    .replace(/'/g, "&#039;");
}

function toBookmarkletURL(source, wrap = true) {
  const code = wrap ? `(function(){${source}})();` : source;
  return "javascript:" + encodeURI(code).replace(/#/g, "%23");
}

// Collect ---------------------------------------------------------------
ensureDir(DIST);
const allFiles = listJs(SRC);
const meta = readMeta();
const version = resolveVersion(meta.version);
const versionDisplay = version.startsWith("v") ? version : `v${version}`;
const buildTimestamp = formatTimestamp(new Date());
const ordered = [
  ...meta.order.filter(f => allFiles.includes(f)),
  ...allFiles.filter(f => !meta.order.includes(f)),
];

const entries = ordered.map(file => {
  const full = path.join(SRC, file);
  const src = fs.readFileSync(full, "utf8");
  const cfg = meta.items[file] || {};
  const {
    name: rawName,
    desc: rawDesc,
    wrap,
    bookmarkName: rawBookmarkName,
    ...rest
  } = cfg;

  const fallbackName = file.replace(/\.js$/, "");
  const name = typeof rawName === "string" && rawName.trim() ? rawName.trim() : fallbackName;
  const desc = typeof rawDesc === "string" ? rawDesc.trim() : "";
  const bookmarkNameClean =
    typeof rawBookmarkName === "string" && rawBookmarkName.trim() ? rawBookmarkName.trim() : "";
  const bookmarkName = bookmarkNameClean || name;
  const href = toBookmarkletURL(src, wrap !== false);
  const mtime = fs.statSync(full).mtime.toISOString();

  return {
    ...rest,
    name,
    desc,
    href,
    mtime,
    bookmarkName,
    hasBookmarkName: Boolean(bookmarkNameClean),
  };
});

// HTML & CSS ------------------------------------------------------------
const css = `:root {
  color-scheme: light;
  --maxw: 900px;
  --bg: #ffffff;
  --fg: #0f172a;
  --muted: #64748b;
  --accent: #2563eb;
  --accent-fg: #ffffff;
  --card: #f8fafc;
  --border: #e2e8f0;
  --shadow: 0 8px 24px rgba(15, 23, 42, 0.08);
  --shadow-hover: 0 12px 32px rgba(37, 99, 235, 0.18);
  --radius: 14px;
  --tooltip-bg: rgba(15, 23, 42, 0.92);
  --tooltip-fg: #f8fafc;
  --toast-bg: rgba(15, 23, 42, 0.95);
  --toast-fg: #f8fafc;
  --toast-border: rgba(148, 163, 184, 0.35);
}

:root[data-theme="dark"],
body[data-theme="dark"] {
  color-scheme: dark;
  --bg: #0b1220;
  --fg: #e2e8f0;
  --muted: #94a3b8;
  --accent: #3b82f6;
  --accent-fg: #0b1220;
  --card: rgba(15, 23, 42, 0.75);
  --border: rgba(148, 163, 184, 0.26);
  --shadow: 0 12px 32px rgba(8, 15, 35, 0.55);
  --shadow-hover: 0 16px 40px rgba(59, 130, 246, 0.28);
  --tooltip-bg: rgba(226, 232, 240, 0.92);
  --tooltip-fg: #0f172a;
  --toast-bg: rgba(15, 23, 42, 0.85);
  --toast-fg: #e2e8f0;
  --toast-border: rgba(148, 163, 184, 0.3);
}

* {
  box-sizing: border-box;
}

body {
  margin: 0;
  font-family: 'Inter', system-ui, -apple-system, "Segoe UI", Roboto, Ubuntu, Helvetica, Arial;
  background: var(--bg);
  color: var(--fg);
  display: flex;
  flex-direction: column;
  align-items: stretch;
  min-height: 100vh;
  padding: 24px 0 32px;
}

.page {
  width: 100%;
  max-width: var(--maxw);
  margin: 0 auto;
  padding: 0 8px;
}

#toastHost {
  position: fixed;
  top: 24px;
  right: 24px;
  display: flex;
  flex-direction: column;
  gap: 12px;
  z-index: 900;
  pointer-events: none;
}

.toast {
  min-width: 240px;
  max-width: min(320px, calc(100vw - 32px));
  background: var(--toast-bg);
  color: var(--toast-fg);
  border: 1px solid var(--toast-border);
  border-radius: 12px;
  padding: 12px 16px;
  box-shadow: var(--shadow);
  font-weight: 560;
  letter-spacing: 0.01em;
  pointer-events: auto;
  opacity: 0;
  transform: translateY(-10px) scale(0.98);
  animation: toast-in 200ms ease forwards;
}

.toast-leave {
  animation: toast-out 180ms ease forwards;
}

@keyframes toast-in {
  from {
    opacity: 0;
    transform: translateY(-10px) scale(0.96);
  }
  to {
    opacity: 1;
    transform: translateY(0) scale(1);
  }
}

@keyframes toast-out {
  from {
    opacity: 1;
    transform: translateY(0) scale(1);
  }
  to {
    opacity: 0;
    transform: translateY(-10px) scale(0.96);
  }
}

@media (max-width: 600px) {
  #toastHost {
    top: 16px;
    right: 16px;
    left: 16px;
    align-items: flex-end;
  }

  #toastHost .toast {
    width: 100%;
    max-width: 100%;
  }
}

.topbar {
  display: flex;
  justify-content: flex-start;
  padding: 0 30px;
  margin-bottom: 12px;
}


.theme-toggle {
  width: 40px;
  height: 40px;
  border-radius: 50%;
  border: none;
  background: var(--card);
  color: var(--fg);
  display: inline-flex;
  align-items: center;
  justify-content: center;
  font-size: 28px;
  line-height: 1;
  cursor: pointer;
  box-shadow: var(--shadow);
  transition: transform 0.2s ease, box-shadow 0.2s ease;
}

.visually-hidden {
  position: absolute !important;
  width: 1px;
  height: 1px;
  padding: 0;
  margin: -1px;
  overflow: hidden;
  clip: rect(0, 0, 0, 0);
  white-space: nowrap;
  border: 0;
}

.theme-toggle:hover {
  box-shadow: var(--shadow-hover);
  transform: translateY(-1px);
}

.theme-toggle:focus-visible {
  box-shadow: var(--shadow-hover);
  transform: translateY(-1px);
  outline: 2px solid var(--accent);
  outline-offset: 3px;
}

main {
  background: transparent;
}

h1 {
  text-align: center;
  margin: 0 0 6px;
  font-weight: 700;
  letter-spacing: 0.02em;
}

p.subtitle {
  text-align: center;
  color: var(--muted);
  margin: 0;
}

section.grid {
  display: flex;
  flex-direction: column;
  gap: 16px;
  margin-top: 32px;
}

.site-footer {
  margin: 40px 0 10px;
  text-align: center;
  font-size: 0.92rem;
  color: var(--muted);
  letter-spacing: 0.04em;
}

.site-footer strong {
  font-weight: 600;
  color: var(--fg);
}

article.card {
  background: var(--card);
  border: 1px solid var(--border);
  border-radius: var(--radius);
  padding: 16px 18px;
  display: flex;
  flex-direction: column;
  gap: 12px;
  box-shadow: var(--shadow);
  transition: transform 0.2s ease, box-shadow 0.2s ease;
}

article.card:hover {
  transform: translateY(-2px);
  box-shadow: var(--shadow-hover);
}

div.row1 {
  display: flex;
  align-items: center;
  gap: 12px;
  justify-content: space-between;
  flex-wrap: wrap;
}

div.row1-left {
  display: flex;
  align-items: center;
  gap: 12px;
  flex: 1;
  min-width: 240px;
}

div.title-group {
  display: flex;
  flex-direction: column;
  gap: 4px;
  min-width: 0;
}

a.btn {
  background: var(--accent);
  color: var(--accent-fg);
  text-decoration: none;
  padding: 10px 16px;
  border-radius: 12px;
  font-weight: 650;
  display: inline-flex;
  align-items: center;
  gap: 8px;
  box-shadow: var(--shadow);
  transition: transform 0.2s ease, box-shadow 0.2s ease;
}

a.btn:hover,
a.btn:focus-visible {
  box-shadow: var(--shadow-hover);
  transform: translateY(-1px);
  outline: none;
}

span.name {
  font-weight: 600;
}

span.bookmark-name {
  display: inline-flex;
  align-items: center;
  gap: 6px;
  font-size: 12px;
  font-weight: 600;
  letter-spacing: 0.02em;
  color: var(--accent);
  background: rgba(37, 99, 235, 0.12);
  padding: 2px 10px;
  border-radius: 999px;
  align-self: flex-start;
  max-width: 100%;
  word-break: break-word;
}

span.bookmark-name.is-fallback {
  color: var(--muted);
  background: rgba(100, 116, 139, 0.12);
  font-weight: 500;
}

html[data-theme="dark"] span.bookmark-name {
  color: #bfdbfe;
  background: rgba(59, 130, 246, 0.22);
}

html[data-theme="dark"] span.bookmark-name.is-fallback {
  color: var(--muted);
  background: rgba(148, 163, 184, 0.22);
}

span.badge {
  font-size: 13px;
  color: var(--muted);
  border: 1px solid var(--border);
  border-radius: 999px;
  padding: 4px 10px;
  display: inline-flex;
  align-items: center;
  gap: 6px;
  background: transparent;
}

.actions {
  display: flex;
  flex-wrap: wrap;
  gap: 0;
}

.actions button {
  border-radius: 12px;
  border: 1px solid var(--border);
  background: transparent;
  color: var(--fg);
  padding: 8px 12px;
  font-weight: 550;
  cursor: pointer;
  display: inline-flex;
  align-items: center;
  gap: 6px;
  transition: transform 0.2s ease, box-shadow 0.2s ease;
}

.actions button:hover,
.actions button:focus-visible {
  box-shadow: var(--shadow-hover);
  transform: translateY(-1px);
  outline: none;
}

details {
  border-top: 1px dashed var(--border);
  margin-top: 6px;
  padding-top: 6px;
}

summary {
  cursor: pointer;
  color: var(--muted);
  font-size: 13px;
}

div.more {
  font-size: 13px;
  color: var(--muted);
  margin-top: 4px;
}

[data-tip] {
  position: relative;
}

[data-tip]:hover::after,
[data-tip]:focus-visible::after {
  content: attr(data-tip);
  position: absolute;
  left: 50%;
  transform: translate(-50%, -8px);
  bottom: 100%;
  background: var(--tooltip-bg);
  color: var(--tooltip-fg);
  padding: 6px 10px;
  border-radius: 10px;
  font-size: 12px;
  white-space: nowrap;
  box-shadow: var(--shadow);
  pointer-events: none;
}

@media (prefers-reduced-motion: reduce) {
  *,
  *::before,
  *::after {
    transition-duration: 0s !important;
    animation-duration: 0s !important;
  }
}
`;

const cardsHtml = entries
  .map(e => {
    const details = e.desc
      ? `<details><summary>More info</summary><div class="more">${escapeHtml(e.desc)}</div></details>`
      : "";
    const bookmarkLine = e.bookmarkName
      ? `<span class="bookmark-name${e.hasBookmarkName ? "" : " is-fallback"}">Bookmark: ${escapeHtml(e.bookmarkName)}${e.hasBookmarkName ? "" : " (default)"}</span>`
      : "";
    return `<article class="card" data-id="${escapeHtml(e.name)}" data-bookmark="${escapeHtml(e.bookmarkName || "")}" data-bookmark-fallback="${e.hasBookmarkName ? "false" : "true"}">
      <div class="row1">
        <div class="row1-left">
          <a class="btn" draggable="true" href="${e.href}" data-tip="Drag to bookmarks">${escapeHtml(e.bookmarkName || e.name)}</a>
          <div class="title-group">
            <span class="name">${escapeHtml(e.name)}</span>
            ${bookmarkLine}
          </div>
        </div>
        <span class="badge">Last update: ${new Date(e.mtime).toLocaleDateString("en-GB")}</span>
      </div>
      <div class="actions">
        <button class="copy" type="button" data-code="${encodeURIComponent(e.href)}" data-tip="Copy bookmarklet URL">📋 Copy</button>
      </div>
      ${details}
    </article>`;
  })
  .join("\n");

const script = `<script>(function(){
  const root=document.documentElement;
  const body=document.body;
  const themeBtn=document.getElementById('themeToggle');
  const liveRegion=document.getElementById('liveRegion');
  const toastHost=document.getElementById('toastHost');
  const prefersDark=window.matchMedia?window.matchMedia('(prefers-color-scheme: dark)'):{matches:false};
  const PULSE_TIMEOUT=1200;
  const TOAST_DURATION=2800;
  const tipTimers=new WeakMap();
  let liveMessageTimer=null;
  let liveResetTimer=null;

  function safeGet(key){
    try{return localStorage.getItem(key);}catch(e){return null;}
  }

  function safeSet(key,value){
    try{localStorage.setItem(key,value);}catch(e){}
  }

  function updateThemeToggle(mode){
    if(!themeBtn) return;
    themeBtn.setAttribute('aria-pressed',mode==='dark'?'true':'false');
    const nextLabel=mode==='dark'?'Switch to light mode':'Switch to dark mode';
    themeBtn.setAttribute('data-tip',nextLabel);
    themeBtn.setAttribute('aria-label',nextLabel);
  }

  function applyTheme(mode,options){
    const chosen=mode==='dark'?'dark':'light';
    root.setAttribute('data-theme',chosen);
    if(body){body.setAttribute('data-theme',chosen);}
    if(!options||options.store!==false){
      safeSet('theme',chosen);
    }
    updateThemeToggle(chosen);
  }

  const saved=safeGet('theme');
  const initial=saved==='dark'||saved==='light'?saved:prefersDark.matches?'dark':'light';
  applyTheme(initial,{store:false});

  if(themeBtn){
    themeBtn.addEventListener('click',()=>{
      const current=root.getAttribute('data-theme')==='dark'?'dark':'light';
      const next=current==='dark'?'light':'dark';
      applyTheme(next);
    });
  }

  function escapeHtmlLite(value){
    return value.replace(/&/g,'&amp;').replace(/</g,'&lt;').replace(/>/g,'&gt;');
  }

  document.querySelectorAll('a.btn').forEach(anchor=>{
    anchor.addEventListener('dragstart',ev=>{
      const url=anchor.getAttribute('href');
      const card=anchor.closest('article');
      const rawTitle=card?card.getAttribute('data-bookmark')||'':'';
      const title=(rawTitle||anchor.textContent||'').replace(/[\\r\\n]+/g,' ').trim();
      ev.dataTransfer.effectAllowed='copy';
      ev.dataTransfer.setData('text/uri-list',url);
      ev.dataTransfer.setData('text/plain',url);
      if(title){
        try{ev.dataTransfer.setData('text/x-moz-url',url+'\n'+title);}catch(e){}
        try{ev.dataTransfer.setData('text/html','<a href="'+url+'">'+escapeHtmlLite(title)+'</a>');}catch(e){}
      }
    });
  });

  function fallbackCopy(text){
    const ta=document.createElement('textarea');
    ta.value=text;
    ta.setAttribute('readonly','');
    ta.style.position='absolute';
    ta.style.left='-9999px';
    document.body.appendChild(ta);
    ta.select();
    let ok=false;
    try{ok=document.execCommand('copy');}catch(e){}
    document.body.removeChild(ta);
    return ok;
  }

  function announceLive(message){
    if(!liveRegion) return;
    liveRegion.textContent='';
    if(liveMessageTimer){clearTimeout(liveMessageTimer);}
    if(liveResetTimer){clearTimeout(liveResetTimer);}
    liveMessageTimer=setTimeout(()=>{
      liveRegion.textContent=message;
      liveMessageTimer=null;
    },50);
    liveResetTimer=setTimeout(()=>{
      liveRegion.textContent='';
      liveResetTimer=null;
    },PULSE_TIMEOUT);
  }

  function pulse(el,label){
    if(!el.hasAttribute('data-tip-default')){
      el.setAttribute('data-tip-default',el.getAttribute('data-tip')||'');
    }
    el.setAttribute('data-tip',label);
    if(tipTimers.has(el)){
      clearTimeout(tipTimers.get(el));
    }
    announceLive(label);
    const timeout=setTimeout(()=>{
      el.setAttribute('data-tip',el.getAttribute('data-tip-default')||'');
      tipTimers.delete(el);
    },PULSE_TIMEOUT);
    tipTimers.set(el,timeout);
  }

  function showToast(message,options){
    if(!toastHost) return;
    const opts=options||{};
    const duration=Math.max(1200, typeof opts.duration==='number'?opts.duration:TOAST_DURATION);
    const toast=document.createElement('div');
    toast.className='toast';
    toast.setAttribute('role','status');
    toast.setAttribute('aria-live','polite');
    toast.textContent=message;
    toastHost.appendChild(toast);

    const remove=()=>{
      if(!toast.classList.contains('toast-leave')){
        toast.classList.add('toast-leave');
      }
    };

    const hideTimer=setTimeout(remove,duration);

    toast.addEventListener('animationend',event=>{
      if(event.animationName==='toast-out'){
        clearTimeout(hideTimer);
        toast.remove();
      }
    });

    return remove;
  }

  document.querySelectorAll('button.copy').forEach(btn=>{
    btn.addEventListener('click',async()=>{
      const url=decodeURIComponent(btn.getAttribute('data-code'));
      try{
        await navigator.clipboard.writeText(url);
        pulse(btn,'Copied!');
        showToast('Copied to clipboard');
      }catch(err){
        if(fallbackCopy(url)){
          pulse(btn,'Copied!');
          showToast('Copied to clipboard');
        }else{
          pulse(btn,'Copy failed');
        }
      }
    });
  });
})();</script>`;

const html = `<!doctype html>
<html lang="en">
<head>
  <meta charset="utf-8">
  <meta name="viewport" content="width=device-width, initial-scale=1">
  <link href="https://fonts.googleapis.com/css2?family=Inter:wght@400;600;700&display=swap" rel="stylesheet">
  <script>(function(){
    try{
      var stored=localStorage.getItem('theme');
      if(stored==='dark'||stored==='light'){
        document.documentElement.setAttribute('data-theme',stored);
      }else if(window.matchMedia&&window.matchMedia('(prefers-color-scheme: dark)').matches){
        document.documentElement.setAttribute('data-theme','dark');
      }
    }catch(e){}
  })();</script>
  <title>BSP Auto – Bookmarklets</title>
  <style>${css}</style>
</head>
<body>
  <header class="topbar">
    <button id="themeToggle" class="theme-toggle" type="button" data-tip="Toggle theme" aria-label="Toggle theme">🌗</button>
  </header>
  <div class="page">
    <div id="liveRegion" class="visually-hidden" role="status" aria-live="polite" aria-atomic="true"></div>
    <main>
      <h1>BSP Auto – Bookmarklets</h1>
      <p class="subtitle">Drag buttons to your bookmarks bar or click to run.</p>
      <section class="grid">
        ${cardsHtml}
      </section>
    </main>
<<<<<<< HEAD
    <footer class="site-footer"><strong>${versionDisplay}</strong> (${buildTimestamp})</footer>
=======
    <div id="toastHost" aria-live="polite" aria-atomic="false"></div>
>>>>>>> d1fa9ee2
  </div>
  ${script}
</body>
</html>`;

fs.writeFileSync(OUT, html, "utf8");
console.log(`✅ Built ${OUT} with ${entries.length} bookmarklet(s).`);<|MERGE_RESOLUTION|>--- conflicted
+++ resolved
@@ -787,11 +787,8 @@
         ${cardsHtml}
       </section>
     </main>
-<<<<<<< HEAD
     <footer class="site-footer"><strong>${versionDisplay}</strong> (${buildTimestamp})</footer>
-=======
     <div id="toastHost" aria-live="polite" aria-atomic="false"></div>
->>>>>>> d1fa9ee2
   </div>
   ${script}
 </body>
