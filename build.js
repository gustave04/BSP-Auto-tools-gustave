--- conflicted
+++ resolved
@@ -580,30 +580,6 @@
       }
     });
   });
-<<<<<<< HEAD
-=======
-
-  if(exportBtn){
-    exportBtn.addEventListener('click',async()=>{
-      const lines=[...document.querySelectorAll('article.card')].map(card=>{
-        const name=card.querySelector('.name').textContent.trim();
-        const href=card.querySelector('a.btn').getAttribute('href');
-        const bookmark=(card.getAttribute('data-bookmark')||'').trim();
-        const isFallback=card.getAttribute('data-bookmark-fallback')==='true';
-        const bookmarkSuffix=bookmark
-          ? ' — Bookmark: '+bookmark+(isFallback?' (default)':'')
-          : '';
-        return '- ['+name+']('+href+')'+bookmarkSuffix;
-      }).join('\n');
-      try{
-        await navigator.clipboard.writeText(lines);
-        pulse(exportBtn,'Exported!');
-      }catch(err){
-        fallbackCopy(lines)?pulse(exportBtn,'Exported!'):pulse(exportBtn,'Copy failed');
-      }
-    });
-  }
->>>>>>> f29f250a
 })();</script>`;
 
 const html = `<!doctype html>
