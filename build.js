// build.js — BSP Auto Bookmarklet Builder (clean final version)
// Generates dist/index.html with modern UI and no BOM/Shebang issues.

const fs = require("fs");
const path = require("path");
const childProcess = require("child_process");

const SRC = path.join(__dirname, "src");
const DIST = path.join(__dirname, "dist");
const OUT = path.join(DIST, "index.html");

// Helpers ---------------------------------------------------------------
function ensureDir(dir) {
  if (!fs.existsSync(dir)) fs.mkdirSync(dir, { recursive: true });
}

function listJs(dir) {
  return fs.existsSync(dir)
    ? fs.readdirSync(dir).filter(f => f.endsWith(".js") && !f.startsWith("_"))
    : [];
}

function stripJsonComments(input) {
  let result = "";
  let inString = false;
  let escaped = false;

  for (let i = 0; i < input.length; i++) {
    const char = input[i];
    const next = input[i + 1];

    if (inString) {
      result += char;
      if (escaped) {
        escaped = false;
      } else if (char === "\\") {
        escaped = true;
      } else if (char === "\"") {
        inString = false;
      }
      continue;
    }

    if (char === "\"") {
      inString = true;
      result += char;
      continue;
    }

    if (char === "/" && next === "/") {
      while (i < input.length && input[i] !== "\n") i++;
      if (input[i] === "\n") result += "\n";
      continue;
    }

    if (char === "/" && next === "*") {
      i += 2;
      while (i < input.length && !(input[i] === "*" && input[i + 1] === "/")) i++;
      i++;
      continue;
    }

    result += char;
  }

  return result;
}

function readJsonFile(file) {
  if (!fs.existsSync(file)) return null;
  try {
    const raw = fs.readFileSync(file, "utf8");
    const normalized = raw.replace(/^\uFEFF/, "").replace(/\r\n?/g, "\n");
    const cleaned = stripJsonComments(normalized).trim();
    if (!cleaned) return null;
    return JSON.parse(cleaned);
  } catch {
    return null;
  }
}

function readMeta() {
  const metaFile = path.join(SRC, "_meta.json");
  const meta = readJsonFile(metaFile) || {};
  return {
    version: typeof meta.version === "string" ? meta.version.trim() : "",
    order: Array.isArray(meta.order) ? meta.order : [],
    items: typeof meta.items === "object" && meta.items !== null ? meta.items : {},
  };
}

function resolveVersion(metaVersion = "") {
  const pkg = readJsonFile(path.join(__dirname, "package.json"));
  if (pkg && typeof pkg.version === "string" && pkg.version.trim()) {
    return pkg.version.trim();
  }
  if (metaVersion && metaVersion.trim()) {
    return metaVersion.trim();
  }
  return "0.0.0";
}

function formatTimestamp(date) {
  const pad = value => String(value).padStart(2, "0");
  return `${date.getFullYear()}-${pad(date.getMonth() + 1)}-${pad(date.getDate())} ${pad(date.getHours())}:${pad(date.getMinutes())}`;
}

<<<<<<< HEAD
function formatLastChangeAbsolute(isoString) {
  const parsed = new Date(isoString);
  if (Number.isNaN(parsed.getTime())) {
    return "Unknown";
  }
  return formatTimestamp(parsed);
=======
function pluralize(count, singular) {
  const numeric = Number(count);
  const safeCount = Number.isFinite(numeric)
    ? Math.max(1, Math.round(Math.abs(numeric)))
    : 1;
  return `${safeCount} ${singular}${safeCount === 1 ? "" : "s"}`;
}

function formatRelativeLastChange(isoString, reference = new Date()) {
  const last = new Date(isoString);
  if (Number.isNaN(last.getTime())) {
    return "Unknown";
  }

  let now = reference instanceof Date ? reference : new Date(reference);
  if (Number.isNaN(now.getTime())) {
    now = new Date();
  }

  const lastTime = last.getTime();
  const nowTime = now.getTime();
  if (!Number.isFinite(lastTime) || !Number.isFinite(nowTime)) {
    return "Unknown";
  }

  const diffMsRaw = nowTime - lastTime;
  const inFuture = diffMsRaw < 0;
  const diffMs = Math.abs(diffMsRaw);
  const minuteMs = 60 * 1000;
  const dayMs = 24 * minuteMs;
  const monthMs = 30 * dayMs;

  let label;

  if (diffMs < dayMs) {
    const minutes = Math.max(1, Math.round(diffMs / minuteMs));
    label = pluralize(minutes, "minute");
  } else {
    const rawDays = Math.floor(diffMs / dayMs);
    const days = rawDays > 0 ? rawDays : 1;
    if (days < 60) {
      label = pluralize(days, "day");
    } else {
      const start = inFuture ? new Date(nowTime) : new Date(lastTime);
      const end = inFuture ? new Date(lastTime) : new Date(nowTime);

      let years = end.getFullYear() - start.getFullYear();
      let months = end.getMonth() - start.getMonth();

      if (end.getDate() < start.getDate()) {
        months -= 1;
      }

      while (months < 0) {
        years -= 1;
        months += 12;
      }

      if (years < 0) {
        years = 0;
      }

      const totalMonths = years * 12 + months;

      if (totalMonths <= 0) {
        const approxMonths = Math.max(1, Math.round(diffMs / monthMs));
        label = pluralize(approxMonths, "month");
      } else if (years === 0) {
        label = pluralize(totalMonths, "month");
      } else {
        const remainingMonths = totalMonths - years * 12;
        if (remainingMonths <= 0) {
          label = pluralize(years, "year");
        } else {
          label = `${pluralize(years, "year")} / ${pluralize(remainingMonths, "month")}`;
        }
      }
    }
  }

  if (!label) {
    label = pluralize(1, "minute");
  }

  if (inFuture) {
    return `in ${label}`;
  }

  return `${label} ago`;
>>>>>>> 953834b3
}

function getLastChangeISO(file) {
  const relative = path.relative(__dirname, file);
  try {
    const output = childProcess
      .execFileSync("git", ["log", "-1", "--format=%cI", relative], {
        cwd: __dirname,
        stdio: ["ignore", "pipe", "ignore"],
      })
      .toString()
      .trim();

    if (output) {
      const parsed = new Date(output);
      if (!Number.isNaN(parsed.getTime())) {
        return parsed.toISOString();
      }
    }
  } catch {}

  try {
    return fs.statSync(file).mtime.toISOString();
  } catch {
    return new Date().toISOString();
  }
}

function escapeHtml(str) {
  return str
    .replace(/&/g, "&amp;")
    .replace(/</g, "&lt;")
    .replace(/>/g, "&gt;")
    .replace(/\"/g, "&quot;")
    .replace(/'/g, "&#039;");
}

function normalizeBookmarkletSource(source, wrap = true) {
  if (typeof source !== "string") {
    const shouldWrap = wrap !== false;
    return {
      code: "",
      wrap: shouldWrap,
      wrapperType: shouldWrap ? "plain" : "none",
    };
  }

  let cleaned = source.replace(/^\uFEFF/, "").replace(/\r\n?/g, "\n");

  const jsPrefixMatch = cleaned.match(/^\s*javascript:\s*/i);
  if (jsPrefixMatch) {
    cleaned = cleaned.slice(jsPrefixMatch[0].length);
  }

  cleaned = cleaned.trim();

  const shouldWrap = wrap !== false;
  let wrapperType = shouldWrap ? "plain" : "none";

  if (shouldWrap) {
    const iifePatterns = [
      { pattern: /^\(function\s*\(\)\s*{([\s\S]*)}\)\(\);?$/i, type: "plain" },
      { pattern: /^\(\s*async\s*function\s*\(\)\s*{([\s\S]*)}\)\(\);?$/i, type: "async" },
      { pattern: /^\(\s*\(\s*\)\s*=>\s*{([\s\S]*)}\)\s*\(\);?$/i, type: "plain" },
      { pattern: /^\(\s*async\s*\(\s*\)\s*=>\s*{([\s\S]*)}\)\s*\(\);?$/i, type: "async" },
    ];

    for (const { pattern, type } of iifePatterns) {
      const match = cleaned.match(pattern);
      if (match) {
        cleaned = match[1];
        wrapperType = type;
        break;
      }
    }
  }

  return { code: cleaned, wrap: shouldWrap, wrapperType };
}

function toBookmarkletURL(source, wrap = true) {
  const { code, wrap: shouldWrap, wrapperType } = normalizeBookmarkletSource(source, wrap);
  let finalCode;
  if (shouldWrap) {
    if (wrapperType === "async") {
      finalCode = `(async function(){${code}})();`;
    } else {
      finalCode = `(function(){${code}})();`;
    }
  } else {
    finalCode = code;
  }
  return "javascript:" + encodeURI(finalCode).replace(/#/g, "%23");
}

// Collect ---------------------------------------------------------------
ensureDir(DIST);
const allFiles = listJs(SRC);
const meta = readMeta();
const version = resolveVersion(meta.version);
const versionDisplay = version.startsWith("v") ? version : `v${version}`;
const buildNow = new Date();
const buildTimestamp = formatTimestamp(buildNow);
const ordered = [
  ...meta.order.filter(f => allFiles.includes(f)),
  ...allFiles.filter(f => !meta.order.includes(f)),
];

const entries = ordered.map(file => {
  const full = path.join(SRC, file);
  const src = fs.readFileSync(full, "utf8");
  const cfg = meta.items[file] || {};
  const {
    name: rawName,
    desc: rawDesc,
    wrap,
    bookmarkName: rawBookmarkName,
    ...rest
  } = cfg;

  const fallbackName = file.replace(/\.js$/, "");
  const name = typeof rawName === "string" && rawName.trim() ? rawName.trim() : fallbackName;
  const desc = typeof rawDesc === "string" ? rawDesc.trim() : "";
  const bookmarkNameClean =
    typeof rawBookmarkName === "string" && rawBookmarkName.trim() ? rawBookmarkName.trim() : "";
  const bookmarkName = bookmarkNameClean || name;
  const href = toBookmarkletURL(src, wrap !== false);
  const mtime = getLastChangeISO(full);

  return {
    ...rest,
    name,
    desc,
    href,
    mtime,
    bookmarkName,
    hasBookmarkName: Boolean(bookmarkNameClean),
  };
});

// HTML & CSS ------------------------------------------------------------
const css = `:root {
  color-scheme: light;
  --maxw: 1000px;
  --bg: #ffffff;
  --fg: #0f172a;
  --muted: #64748b;
  --accent: #2563eb;
  --accent-gradient: linear-gradient(135deg, #2563eb 0%, #4f46e5 100%);
  --accent-fg: #ffffff;
  --card: rgba(248, 250, 252, 0.65);
  --border: rgba(148, 163, 184, 0.35);
  --shadow: 0 14px 32px rgba(37, 99, 235, 0.18);
  --shadow-hover: 0 18px 50px rgba(59, 130, 246, 0.28);
  --shadow-hover-button: 0 12px 32px rgba(59, 130, 246, 0.28);
  --radius: 18px;
  --tooltip-bg: rgba(15, 23, 42, 0.92);
  --tooltip-fg: #f8fafc;
}

:root[data-theme="dark"],
body[data-theme="dark"] {
  color-scheme: dark;
  --bg: #0b1220;
  --fg: #e2e8f0;
  --muted: #94a3b8;
  --accent: #3b82f6;
  --accent-gradient: linear-gradient(135deg, #3b82f6 0%, #8b5cf6 100%);
  --accent-fg: #0b1220;
  --card: rgba(15, 23, 42, 0.55);
  --border: rgba(96, 165, 250, 0.32);
  --shadow: 0 14px 32px rgba(37, 99, 235, 0.32);
  --shadow-hover: 0 22px 60px rgba(125, 211, 252, 0.42);
  --shadow-hover-button: 0 12px 32px rgba(125, 211, 252, 0.42);
  --tooltip-bg: rgba(226, 232, 240, 0.92);
  --tooltip-fg: #0f172a;
}

* {
  box-sizing: border-box;
}

body {
  margin: 0;
  font-family: 'Lexend', 'Inter', 'Inter Tight', system-ui, -apple-system, "Segoe UI", Roboto, Ubuntu, Helvetica, Arial;
  background: var(--bg);
  color: var(--fg);
  display: flex;
  flex-direction: column;
  align-items: stretch;
  min-height: 100vh;
  padding: 24px 0 32px;
}

h1,
h2,
h3,
h4,
h5,
h6 {
  font-family: 'Lexend', 'Inter', 'Inter Tight', system-ui, -apple-system, "Segoe UI", Roboto, Ubuntu, Helvetica, Arial;
}

.page {
  width: 100%;
  max-width: var(--maxw);
  margin: 0 auto;
  padding: 0 8px;
  display: flex;
  flex-direction: column;
  min-height: 100%;
  flex: 1 0 auto;
}

.topbar {
  display: flex;
  justify-content: flex-start;
  padding: 0 30px;
  margin-bottom: 12px;
}


.theme-toggle {
  width: 40px;
  height: 40px;
  border-radius: 50%;
  border: none;
  background: var(--card);
  color: var(--fg);
  display: inline-flex;
  align-items: center;
  justify-content: center;
  font-size: 28px;
  line-height: 1;
  cursor: pointer;
  transition: transform 0.2s ease, box-shadow 0.2s ease;
}

.visually-hidden {
  position: absolute !important;
  width: 1px;
  height: 1px;
  padding: 0;
  margin: -1px;
  overflow: hidden;
  clip: rect(0, 0, 0, 0);
  white-space: nowrap;
  border: 0;
}

.theme-toggle:hover {
  box-shadow: var(--shadow-hover);
  transform: translateY(-1px);
}

.theme-toggle:focus-visible {
  box-shadow: var(--shadow-hover);
  transform: translateY(-1px);
  outline: 2px solid var(--accent);
  outline-offset: 3px;
}

main {
  background: transparent;
  flex: 1 0 auto;
}

h1 {
  text-align: center;
  margin: 0 0 6px;
  font-weight: 700;
  letter-spacing: 0.02em;
  background-image: var(--accent-gradient);
  -webkit-background-clip: text;
  background-clip: text;
  color: transparent;
}

p.subtitle {
  text-align: center;
  color: var(--muted);
  text-transform: uppercase;
  letter-spacing: 0.24em;
  font-weight: 600;
  font-size: 13px;
  margin: 0;
}

section.grid {
  display: flex;
  flex-direction: column;
  gap: 16px;
  margin-top: 80px;
}

.site-footer {
  margin: 0;
  padding: 18px 0 12px;
  text-align: center;
  font-size: 0.92rem;
  color: var(--muted);
  letter-spacing: 0.04em;
  border-top: 1px solid var(--border);
}

.site-footer strong {
  font-weight: 600;
  color: var(--fg);
}

article.card {
  background: var(--card);
  border: 1px solid var(--border);
  border-radius: var(--radius);
  padding: 14px 20px;
  display: flex;
  flex-direction: column;
  gap: 8px;
  box-shadow: var(--shadow);
  backdrop-filter: saturate(150%) blur(18px);
  -webkit-backdrop-filter: saturate(150%) blur(18px);
  transition: transform 0.2s ease, box-shadow 0.2s ease;
}

article.card:hover {
  transform: translateY(-2px);
  box-shadow: var(--shadow-hover);
}

div.row1 {
  display: flex;
  align-items: center;
  gap: 12px;
  justify-content: space-between;
  flex-wrap: wrap;
}

div.row1-left {
  display: flex;
  align-items: center;
  gap: 12px;
  flex: 1;
  min-width: 240px;
}

div.title-group {
  display: flex;
  flex-direction: column;
  gap: 4px;
  min-width: 0;
}

a.btn {
  background-image: var(--accent-gradient);
  color: var(--accent-fg);
  text-decoration: none;
  padding: 8px 12px;
  border-radius: 16px;
  font-weight: 650;
  display: inline-flex;
  align-items: center;
  gap: 8px;
  flex-wrap: wrap;
  row-gap: 2px;
  background-size: 200% 200%;
  background-position: 0% 50%;
  transition: transform 0.2s ease, box-shadow 0.2s ease, background-position 0.3s ease;
}

span.drag-hint {
  font-size: 11px;
  font-variant: all-small-caps;
  letter-spacing: 0.16em;
  color: var(--muted);
  display: inline-flex;
  align-items: center;
  gap: 4px;
}

span.drag-divider {
  align-self: stretch;
  border-left: 1px solid var(--border);
  width: 0;
}

a.btn:hover,
a.btn:focus-visible {
  box-shadow: var(--shadow-hover-button);
  transform: translateY(-1px);
  outline: none;
  background-position: 100% 50%;
}

span.name {
  font-weight: 600;
}

span.bookmark-name {
  display: inline-flex;
  align-items: center;
  gap: 6px;
  font-size: 12px;
  font-weight: 600;
  letter-spacing: 0.02em;
  color: var(--accent);
  background: rgba(37, 99, 235, 0.12);
  padding: 2px 10px;
  border-radius: 999px;
  align-self: flex-start;
  max-width: 100%;
  word-break: break-word;
}

span.bookmark-name.is-fallback {
  color: var(--muted);
  background: rgba(100, 116, 139, 0.12);
  font-weight: 500;
}

html[data-theme="dark"] span.bookmark-name {
  color: #bfdbfe;
  background: rgba(59, 130, 246, 0.22);
}

html[data-theme="dark"] span.bookmark-name.is-fallback {
  color: var(--muted);
  background: rgba(148, 163, 184, 0.22);
}

span.badge {
  font-size: 13px;
  color: var(--muted);
  border: 1px solid var(--border);
  border-radius: 999px;
  padding: 4px 10px;
  display: inline-flex;
  align-items: center;
  gap: 6px;
  background: transparent;
}

details {
  border-top: 1px dashed var(--border);
  margin-top: 6px;
  padding-top: 6px;
}

summary {
  cursor: pointer;
  color: var(--muted);
  font-size: 13px;
}

div.more {
  font-size: 13px;
  color: var(--muted);
  margin-top: 4px;
}

[data-tip] {
  position: relative;
}

[data-tip]:hover::after,
[data-tip]:focus-visible::after {
  content: attr(data-tip);
  position: absolute;
  left: 50%;
  transform: translate(-50%, -8px);
  bottom: 100%;
  background: var(--tooltip-bg);
  color: var(--tooltip-fg);
  padding: 6px 10px;
  border-radius: 10px;
  font-size: 12px;
  white-space: nowrap;
  box-shadow: var(--shadow);
  pointer-events: none;
}

@media (prefers-reduced-motion: reduce) {
  *,
  *::before,
  *::after {
    transition-duration: 0s !important;
    animation-duration: 0s !important;
  }
}
`;

const cardsHtml = entries
  .map(e => {
    const details = e.desc
      ? `<details><summary>More info</summary><div class="more">${escapeHtml(e.desc)}</div></details>`
      : "";
    const bookmarkLine = e.bookmarkName
      ? `<span class="bookmark-name${e.hasBookmarkName ? "" : " is-fallback"}">Bookmark: ${escapeHtml(e.bookmarkName)}${e.hasBookmarkName ? "" : " (default)"}</span>`
      : "";
<<<<<<< HEAD
    const lastChangeAbsolute = formatLastChangeAbsolute(e.mtime);
    const lastChangeLabel =
      lastChangeAbsolute === "Unknown"
        ? "Last change: Unknown"
        : `Last change: ${lastChangeAbsolute}`;
=======
    const lastChange = formatRelativeLastChange(e.mtime, buildNow);
>>>>>>> 953834b3
    return `<article class="card" data-id="${escapeHtml(e.name)}" data-bookmark="${escapeHtml(e.bookmarkName || "")}" data-bookmark-fallback="${e.hasBookmarkName ? "false" : "true"}">
      <div class="row1">
        <div class="row1-left">
          <a class="btn" draggable="true" href="${e.href}" data-tip="Drag to bookmarks">${escapeHtml(e.bookmarkName || e.name)}</a>
          <span class="drag-hint">⇢ Drag me</span>
          <span class="drag-divider" aria-hidden="true"></span>
          <div class="title-group">
            <span class="name">${escapeHtml(e.name)}</span>
            ${bookmarkLine}
          </div>
        </div>
<<<<<<< HEAD
        <span class="badge" data-last-change="${escapeHtml(e.mtime)}" data-last-change-absolute="${escapeHtml(lastChangeAbsolute)}">${escapeHtml(lastChangeLabel)}</span>
=======
        <span class="badge">Last change: ${escapeHtml(lastChange)}</span>
>>>>>>> 953834b3
      </div>
      ${details}
    </article>`;
  })
  .join("\n");

const script = `<script>
(function(){
  function init(){
    const root=document.documentElement;
    const body=document.body;
    const themeBtn=document.getElementById('themeToggle');
    if(!themeBtn){console.warn('theme toggle button not found at init');}
    const prefersDark=window.matchMedia?window.matchMedia('(prefers-color-scheme: dark)'):{matches:false};

    function safeGet(key){
      try{return localStorage.getItem(key);}catch(e){return null;}
    }

    function safeSet(key,value){
      try{localStorage.setItem(key,value);}catch(e){}
    }

    function updateThemeToggle(mode){
      if(!themeBtn) return;
      themeBtn.setAttribute('aria-pressed',mode==='dark'?'true':'false');
      const nextLabel=mode==='dark'?'Switch to light mode':'Switch to dark mode';
      themeBtn.setAttribute('data-tip',nextLabel);
      themeBtn.setAttribute('aria-label',nextLabel);
    }

    function applyTheme(mode,options){
      const chosen=mode==='dark'?'dark':'light';
      root.setAttribute('data-theme',chosen);
      if(body){body.setAttribute('data-theme',chosen);}
      if(!options||options.store!==false){
        safeSet('theme',chosen);
      }
      updateThemeToggle(chosen);
    }

    const saved=safeGet('theme');
    const initial=saved==='dark'||saved==='light'?saved:prefersDark.matches?'dark':'light';
    applyTheme(initial,{store:false});

    if(themeBtn){
      themeBtn.addEventListener('click',()=>{
        const current=root.getAttribute('data-theme')==='dark'?'dark':'light';
        const next=current==='dark'?'light':'dark';
        applyTheme(next);
      });
    }

    function escapeHtmlLite(value){
      return value.replace(/&/g,'&amp;').replace(/</g,'&lt;').replace(/>/g,'&gt;');
    }

    function formatRelativeLastChangeRuntime(isoString, reference){
      if(!isoString){return null;}
      var last=new Date(isoString);
      if(isNaN(last.getTime())){return null;}
      var now=reference instanceof Date?reference:new Date(reference||Date.now());
      if(isNaN(now.getTime())){now=new Date();}
      var diffMsRaw=now.getTime()-last.getTime();
      var inFuture=diffMsRaw<0;
      var diffMs=Math.abs(diffMsRaw);
      var minuteMs=60*1000;
      var dayMs=24*minuteMs;
      var monthMs=30*dayMs;
      var label='';
      if(diffMs<dayMs){
        var minutes=Math.max(1,Math.round(diffMs/minuteMs));
        label=minutes===1?'1 minute':minutes+' minutes';
      }else{
        var rawDays=Math.floor(diffMs/dayMs);
        var days=rawDays>0?rawDays:1;
        if(days<60){
          label=days===1?'1 day':days+' days';
        }else{
          var start=inFuture?new Date(now.getTime()):new Date(last.getTime());
          var end=inFuture?new Date(last.getTime()):new Date(now.getTime());
          var years=end.getFullYear()-start.getFullYear();
          var months=end.getMonth()-start.getMonth();
          if(end.getDate()<start.getDate()){months-=1;}
          while(months<0){years-=1;months+=12;}
          if(years<0){years=0;}
          var totalMonths=years*12+months;
          if(totalMonths<=0){
            var approxMonths=Math.max(1,Math.round(diffMs/monthMs));
            label=approxMonths===1?'1 month':approxMonths+' months';
          }else if(years===0){
            label=totalMonths===1?'1 month':totalMonths+' months';
          }else{
            var remainingMonths=totalMonths-years*12;
            if(remainingMonths<=0){
              label=years===1?'1 year':years+' years';
            }else{
              var yearLabel=years===1?'1 year':years+' years';
              var monthLabel=remainingMonths===1?'1 month':remainingMonths+' months';
              label=yearLabel+' / '+monthLabel;
            }
          }
        }
      }
      if(!label){label='1 minute';}
      return inFuture?'in '+label:label+' ago';
    }

    function updateLastChangeBadges(){
      var now=new Date();
      document.querySelectorAll('.badge[data-last-change]').forEach(function(el){
        var iso=el.getAttribute('data-last-change');
        var absolute=el.getAttribute('data-last-change-absolute');
        var relative=formatRelativeLastChangeRuntime(iso,now);
        if(relative){
          el.textContent='Last change: '+relative;
        }else if(absolute){
          el.textContent='Last change: '+absolute;
        }else{
          el.textContent='Last change: Unknown';
        }
      });
    }

    updateLastChangeBadges();
    setInterval(updateLastChangeBadges,60*1000);

    document.querySelectorAll('a.btn').forEach(anchor=>{
      anchor.addEventListener('dragstart',ev=>{
        const url=anchor.getAttribute('href');
        const card=anchor.closest('article');
        const rawTitle=card?card.getAttribute('data-bookmark')||'':'';
        const title=(rawTitle||anchor.textContent||'').replace(/[\\r\\n]+/g,' ').trim();
        ev.dataTransfer.effectAllowed='copy';
        ev.dataTransfer.setData('text/uri-list',url);
        ev.dataTransfer.setData('text/plain',url);
        if(title){
          try{ev.dataTransfer.setData('text/x-moz-url',url+'\\n'+title);}catch(e){}
          try{ev.dataTransfer.setData('text/html','<a href="'+url+'">'+escapeHtmlLite(title)+'</a>');}catch(e){}
        }
      });
    });
  }

  if(document.readyState==='loading'){
    window.addEventListener('DOMContentLoaded',init,{once:true});
  }else{
    init();
  }
})();
</script>`;

const html = `<!doctype html>
<html lang="en">
<head>
  <meta charset="utf-8">
  <meta name="viewport" content="width=device-width, initial-scale=1">
  <link href="https://fonts.googleapis.com/css2?family=Lexend:wght@400;600;700&display=swap" rel="stylesheet">
  <script>(function(){
    try{
      var stored=localStorage.getItem('theme');
      if(stored==='dark'||stored==='light'){
        document.documentElement.setAttribute('data-theme',stored);
      }else if(window.matchMedia&&window.matchMedia('(prefers-color-scheme: dark)').matches){
        document.documentElement.setAttribute('data-theme','dark');
      }
    }catch(e){}
  })();</script>
  <title>BSP Auto – Bookmarklets</title>
  <style>${css}</style>
</head>
<body>
  <header class="topbar">
    <button id="themeToggle" class="theme-toggle" type="button" data-tip="Toggle theme" aria-label="Toggle theme">🌗</button>
  </header>
  <div class="page">
    <main>
      <h1>BSP Auto – Tools</h1>
      <p class="subtitle">- drag buttons to your bookmarks bar -</p>
      <section class="grid">
        ${cardsHtml}
      </section>
    </main>
    <footer class="site-footer">&copy; BSP Auto 2025 · <strong>${versionDisplay}</strong> (${buildTimestamp})</footer>
  </div>
  ${script}
</body>
</html>`;

fs.writeFileSync(OUT, html, "utf8");
console.log(`✅ Built ${OUT} with ${entries.length} bookmarklet(s).`);<|MERGE_RESOLUTION|>--- conflicted
+++ resolved
@@ -105,104 +105,12 @@
   return `${date.getFullYear()}-${pad(date.getMonth() + 1)}-${pad(date.getDate())} ${pad(date.getHours())}:${pad(date.getMinutes())}`;
 }
 
-<<<<<<< HEAD
 function formatLastChangeAbsolute(isoString) {
   const parsed = new Date(isoString);
   if (Number.isNaN(parsed.getTime())) {
     return "Unknown";
   }
   return formatTimestamp(parsed);
-=======
-function pluralize(count, singular) {
-  const numeric = Number(count);
-  const safeCount = Number.isFinite(numeric)
-    ? Math.max(1, Math.round(Math.abs(numeric)))
-    : 1;
-  return `${safeCount} ${singular}${safeCount === 1 ? "" : "s"}`;
-}
-
-function formatRelativeLastChange(isoString, reference = new Date()) {
-  const last = new Date(isoString);
-  if (Number.isNaN(last.getTime())) {
-    return "Unknown";
-  }
-
-  let now = reference instanceof Date ? reference : new Date(reference);
-  if (Number.isNaN(now.getTime())) {
-    now = new Date();
-  }
-
-  const lastTime = last.getTime();
-  const nowTime = now.getTime();
-  if (!Number.isFinite(lastTime) || !Number.isFinite(nowTime)) {
-    return "Unknown";
-  }
-
-  const diffMsRaw = nowTime - lastTime;
-  const inFuture = diffMsRaw < 0;
-  const diffMs = Math.abs(diffMsRaw);
-  const minuteMs = 60 * 1000;
-  const dayMs = 24 * minuteMs;
-  const monthMs = 30 * dayMs;
-
-  let label;
-
-  if (diffMs < dayMs) {
-    const minutes = Math.max(1, Math.round(diffMs / minuteMs));
-    label = pluralize(minutes, "minute");
-  } else {
-    const rawDays = Math.floor(diffMs / dayMs);
-    const days = rawDays > 0 ? rawDays : 1;
-    if (days < 60) {
-      label = pluralize(days, "day");
-    } else {
-      const start = inFuture ? new Date(nowTime) : new Date(lastTime);
-      const end = inFuture ? new Date(lastTime) : new Date(nowTime);
-
-      let years = end.getFullYear() - start.getFullYear();
-      let months = end.getMonth() - start.getMonth();
-
-      if (end.getDate() < start.getDate()) {
-        months -= 1;
-      }
-
-      while (months < 0) {
-        years -= 1;
-        months += 12;
-      }
-
-      if (years < 0) {
-        years = 0;
-      }
-
-      const totalMonths = years * 12 + months;
-
-      if (totalMonths <= 0) {
-        const approxMonths = Math.max(1, Math.round(diffMs / monthMs));
-        label = pluralize(approxMonths, "month");
-      } else if (years === 0) {
-        label = pluralize(totalMonths, "month");
-      } else {
-        const remainingMonths = totalMonths - years * 12;
-        if (remainingMonths <= 0) {
-          label = pluralize(years, "year");
-        } else {
-          label = `${pluralize(years, "year")} / ${pluralize(remainingMonths, "month")}`;
-        }
-      }
-    }
-  }
-
-  if (!label) {
-    label = pluralize(1, "minute");
-  }
-
-  if (inFuture) {
-    return `in ${label}`;
-  }
-
-  return `${label} ago`;
->>>>>>> 953834b3
 }
 
 function getLastChangeISO(file) {
@@ -701,15 +609,11 @@
     const bookmarkLine = e.bookmarkName
       ? `<span class="bookmark-name${e.hasBookmarkName ? "" : " is-fallback"}">Bookmark: ${escapeHtml(e.bookmarkName)}${e.hasBookmarkName ? "" : " (default)"}</span>`
       : "";
-<<<<<<< HEAD
     const lastChangeAbsolute = formatLastChangeAbsolute(e.mtime);
     const lastChangeLabel =
       lastChangeAbsolute === "Unknown"
         ? "Last change: Unknown"
         : `Last change: ${lastChangeAbsolute}`;
-=======
-    const lastChange = formatRelativeLastChange(e.mtime, buildNow);
->>>>>>> 953834b3
     return `<article class="card" data-id="${escapeHtml(e.name)}" data-bookmark="${escapeHtml(e.bookmarkName || "")}" data-bookmark-fallback="${e.hasBookmarkName ? "false" : "true"}">
       <div class="row1">
         <div class="row1-left">
@@ -721,11 +625,7 @@
             ${bookmarkLine}
           </div>
         </div>
-<<<<<<< HEAD
         <span class="badge" data-last-change="${escapeHtml(e.mtime)}" data-last-change-absolute="${escapeHtml(lastChangeAbsolute)}">${escapeHtml(lastChangeLabel)}</span>
-=======
-        <span class="badge">Last change: ${escapeHtml(lastChange)}</span>
->>>>>>> 953834b3
       </div>
       ${details}
     </article>`;
