// build.js — BSP Auto Bookmarklet Builder (clean final version)
// Generates dist/index.html with modern UI and no BOM/Shebang issues.

const fs = require("fs");
const path = require("path");

const SRC = path.join(__dirname, "src");
const DIST = path.join(__dirname, "dist");
const OUT = path.join(DIST, "index.html");

// Helpers ---------------------------------------------------------------
function ensureDir(dir) {
  if (!fs.existsSync(dir)) fs.mkdirSync(dir, { recursive: true });
}

function listJs(dir) {
  return fs.existsSync(dir)
    ? fs.readdirSync(dir).filter(f => f.endsWith(".js") && !f.startsWith("_"))
    : [];
}

function stripJsonComments(input) {
  let result = "";
  let inString = false;
  let escaped = false;

  for (let i = 0; i < input.length; i++) {
    const char = input[i];
    const next = input[i + 1];

    if (inString) {
      result += char;
      if (escaped) {
        escaped = false;
      } else if (char === "\\") {
        escaped = true;
      } else if (char === "\"") {
        inString = false;
      }
      continue;
    }

    if (char === "\"") {
      inString = true;
      result += char;
      continue;
    }

    if (char === "/" && next === "/") {
      while (i < input.length && input[i] !== "\n") i++;
      if (input[i] === "\n") result += "\n";
      continue;
    }

    if (char === "/" && next === "*") {
      i += 2;
      while (i < input.length && !(input[i] === "*" && input[i + 1] === "/")) i++;
      i++;
      continue;
    }

    result += char;
  }

  return result;
}

function readMeta() {
  const metaFile = path.join(SRC, "_meta.json");
  if (!fs.existsSync(metaFile)) return { order: [], items: {} };
  try {
    const raw = fs.readFileSync(metaFile, "utf8");
    const normalized = raw.replace(/^\uFEFF/, "").replace(/\r\n?/g, "\n");
    const cleaned = stripJsonComments(normalized).trim();
    if (!cleaned) return { order: [], items: {} };
    const meta = JSON.parse(cleaned);
    return {
      order: Array.isArray(meta.order) ? meta.order : [],
      items: typeof meta.items === "object" && meta.items !== null ? meta.items : {},
    };
  } catch {
    return { order: [], items: {} };
  }
}

function escapeHtml(str) {
  return str
    .replace(/&/g, "&amp;")
    .replace(/</g, "&lt;")
    .replace(/>/g, "&gt;")
    .replace(/\"/g, "&quot;")
    .replace(/'/g, "&#039;");
}

function toBookmarkletURL(source, wrap = true) {
  const code = wrap ? `(function(){${source}})();` : source;
  return "javascript:" + encodeURI(code).replace(/#/g, "%23");
}

// Collect ---------------------------------------------------------------
ensureDir(DIST);
const allFiles = listJs(SRC);
const meta = readMeta();
const ordered = [
  ...meta.order.filter(f => allFiles.includes(f)),
  ...allFiles.filter(f => !meta.order.includes(f)),
];

const entries = ordered.map(file => {
  const full = path.join(SRC, file);
  const src = fs.readFileSync(full, "utf8");
  const cfg = meta.items[file] || {};
<<<<<<< HEAD
  const name = cfg.name || file.replace(/\.js$/, "");
  const bookmarkName = cfg.bookmarkName || name;
  const desc = cfg.desc || "";
  const href = toBookmarkletURL(src, cfg.wrap !== false);
  const mtime = fs.statSync(full).mtime.toISOString();
  return { name, bookmarkName, desc, href, mtime };
=======
  const {
    name: rawName,
    desc: rawDesc,
    wrap,
    bookmarkName: rawBookmarkName,
    ...rest
  } = cfg;

  const fallbackName = file.replace(/\.js$/, "");
  const name = typeof rawName === "string" && rawName.trim() ? rawName.trim() : fallbackName;
  const desc = typeof rawDesc === "string" ? rawDesc.trim() : "";
  const bookmarkNameClean =
    typeof rawBookmarkName === "string" && rawBookmarkName.trim() ? rawBookmarkName.trim() : "";
  const bookmarkName = bookmarkNameClean || name;
  const href = toBookmarkletURL(src, wrap !== false);
  const mtime = fs.statSync(full).mtime.toISOString();

  return {
    ...rest,
    name,
    desc,
    href,
    mtime,
    bookmarkName,
    hasBookmarkName: Boolean(bookmarkNameClean),
  };
>>>>>>> d2ebcb4f
});

// HTML & CSS ------------------------------------------------------------
const css = `:root {
  color-scheme: light;
  --maxw: 900px;
  --bg: #ffffff;
  --fg: #0f172a;
  --muted: #64748b;
  --accent: #2563eb;
  --accent-fg: #ffffff;
  --card: #f8fafc;
  --border: #e2e8f0;
  --shadow: 0 8px 24px rgba(15, 23, 42, 0.08);
  --shadow-hover: 0 12px 32px rgba(37, 99, 235, 0.18);
  --radius: 14px;
  --tooltip-bg: rgba(15, 23, 42, 0.92);
  --tooltip-fg: #f8fafc;
}

:root[data-theme="dark"],
body[data-theme="dark"] {
  color-scheme: dark;
  --bg: #0b1220;
  --fg: #e2e8f0;
  --muted: #94a3b8;
  --accent: #3b82f6;
  --accent-fg: #0b1220;
  --card: rgba(15, 23, 42, 0.75);
  --border: rgba(148, 163, 184, 0.26);
  --shadow: 0 12px 32px rgba(8, 15, 35, 0.55);
  --shadow-hover: 0 16px 40px rgba(59, 130, 246, 0.28);
  --tooltip-bg: rgba(226, 232, 240, 0.92);
  --tooltip-fg: #0f172a;
}

* {
  box-sizing: border-box;
}

body {
  margin: 0;
  font-family: 'Inter', system-ui, -apple-system, "Segoe UI", Roboto, Ubuntu, Helvetica, Arial;
  background: var(--bg);
  color: var(--fg);
  display: flex;
  flex-direction: column;
  align-items: stretch;
  min-height: 100vh;
  padding: 24px 0 32px;
}

.page {
  width: 100%;
  max-width: var(--maxw);
  margin: 0 auto;
  padding: 0 8px;
}

.topbar {
  display: flex;
  justify-content: flex-start;
  padding: 0 8px;
  margin-bottom: 16px;
}


.theme-toggle {
  width: 48px;
  height: 48px;
  border-radius: 50%;
  border: none;
  background: var(--card);
  color: var(--fg);
  display: inline-flex;
  align-items: center;
  justify-content: center;
  font-size: 24px;
  line-height: 1;
  cursor: pointer;
  box-shadow: var(--shadow);
  transition: transform 0.2s ease, box-shadow 0.2s ease;
}

.visually-hidden {
  position: absolute !important;
  width: 1px;
  height: 1px;
  padding: 0;
  margin: -1px;
  overflow: hidden;
  clip: rect(0, 0, 0, 0);
  white-space: nowrap;
  border: 0;
}

.theme-toggle:hover {
  box-shadow: var(--shadow-hover);
  transform: translateY(-1px);
}

.theme-toggle:focus-visible {
  box-shadow: var(--shadow-hover);
  transform: translateY(-1px);
  outline: 2px solid var(--accent);
  outline-offset: 3px;
}

main {
  background: transparent;
}

h1 {
  text-align: center;
  margin: 0 0 6px;
  font-weight: 700;
  letter-spacing: 0.02em;
}

p.subtitle {
  text-align: center;
  color: var(--muted);
  margin: 0;
}

section.grid {
  display: flex;
  flex-direction: column;
  gap: 16px;
  margin-top: 32px;
}

article.card {
  background: var(--card);
  border: 1px solid var(--border);
  border-radius: var(--radius);
  padding: 16px 18px;
  display: flex;
  flex-direction: column;
  gap: 12px;
  box-shadow: var(--shadow);
  transition: transform 0.2s ease, box-shadow 0.2s ease;
}

article.card:hover {
  transform: translateY(-2px);
  box-shadow: var(--shadow-hover);
}

div.row1 {
  display: flex;
  align-items: center;
  gap: 12px;
  justify-content: space-between;
  flex-wrap: wrap;
}

div.row1-left {
  display: flex;
  align-items: center;
  gap: 12px;
  flex: 1;
  min-width: 240px;
}

div.title-group {
  display: flex;
  flex-direction: column;
  gap: 4px;
  min-width: 0;
}

a.btn {
  background: var(--accent);
  color: var(--accent-fg);
  text-decoration: none;
  padding: 10px 16px;
  border-radius: 12px;
  font-weight: 650;
  display: inline-flex;
  align-items: center;
  gap: 8px;
  box-shadow: var(--shadow);
  transition: transform 0.2s ease, box-shadow 0.2s ease;
}

a.btn:hover,
a.btn:focus-visible {
  box-shadow: var(--shadow-hover);
  transform: translateY(-1px);
  outline: none;
}

span.name {
  font-weight: 600;
}

span.bookmark-name {
  display: inline-flex;
  align-items: center;
  gap: 6px;
  font-size: 12px;
  font-weight: 600;
  letter-spacing: 0.02em;
  color: var(--accent);
  background: rgba(37, 99, 235, 0.12);
  padding: 2px 10px;
  border-radius: 999px;
  align-self: flex-start;
  max-width: 100%;
  word-break: break-word;
}

span.bookmark-name.is-fallback {
  color: var(--muted);
  background: rgba(100, 116, 139, 0.12);
  font-weight: 500;
}

html[data-theme="dark"] span.bookmark-name {
  color: #bfdbfe;
  background: rgba(59, 130, 246, 0.22);
}

html[data-theme="dark"] span.bookmark-name.is-fallback {
  color: var(--muted);
  background: rgba(148, 163, 184, 0.22);
}

span.badge {
  font-size: 13px;
  color: var(--muted);
  border: 1px solid var(--border);
  border-radius: 999px;
  padding: 4px 10px;
  display: inline-flex;
  align-items: center;
  gap: 6px;
  background: transparent;
}

.actions {
  display: flex;
  flex-wrap: wrap;
  gap: 0;
}

.actions button {
  border-radius: 12px;
  border: 1px solid var(--border);
  background: transparent;
  color: var(--fg);
  padding: 8px 12px;
  font-weight: 550;
  cursor: pointer;
  display: inline-flex;
  align-items: center;
  gap: 6px;
  transition: transform 0.2s ease, box-shadow 0.2s ease;
}

.actions button:hover,
.actions button:focus-visible {
  box-shadow: var(--shadow-hover);
  transform: translateY(-1px);
  outline: none;
}

details {
  border-top: 1px dashed var(--border);
  margin-top: 6px;
  padding-top: 6px;
}

summary {
  cursor: pointer;
  color: var(--muted);
  font-size: 13px;
}

div.more {
  font-size: 13px;
  color: var(--muted);
  margin-top: 4px;
}

[data-tip] {
  position: relative;
}

[data-tip]:hover::after,
[data-tip]:focus-visible::after {
  content: attr(data-tip);
  position: absolute;
  left: 50%;
  transform: translate(-50%, -8px);
  bottom: 100%;
  background: var(--tooltip-bg);
  color: var(--tooltip-fg);
  padding: 6px 10px;
  border-radius: 10px;
  font-size: 12px;
  white-space: nowrap;
  box-shadow: var(--shadow);
  pointer-events: none;
}

@media (prefers-reduced-motion: reduce) {
  *,
  *::before,
  *::after {
    transition-duration: 0s !important;
    animation-duration: 0s !important;
  }
}
`;

const cardsHtml = entries
  .map(e => {
    const details = e.desc
      ? `<details><summary>More info</summary><div class="more">${escapeHtml(e.desc)}</div></details>`
      : "";
    const bookmarkLine = e.bookmarkName
      ? `<span class="bookmark-name${e.hasBookmarkName ? "" : " is-fallback"}">Bookmark: ${escapeHtml(e.bookmarkName)}${e.hasBookmarkName ? "" : " (default)"}</span>`
      : "";
    return `<article class="card" data-id="${escapeHtml(e.name)}" data-bookmark="${escapeHtml(e.bookmarkName || "")}" data-bookmark-fallback="${e.hasBookmarkName ? "false" : "true"}">
      <div class="row1">
        <div class="row1-left">
<<<<<<< HEAD
          <a class="btn" draggable="true" href="${e.href}" data-tip="Drag to bookmarks">🔖 ${escapeHtml(e.bookmarkName)}</a>
          <span class="name">${escapeHtml(e.name)}</span>
=======
          <a class="btn" draggable="true" href="${e.href}" data-tip="Drag to bookmarks">🔖 Drag</a>
          <div class="title-group">
            <span class="name">${escapeHtml(e.name)}</span>
            ${bookmarkLine}
          </div>
>>>>>>> d2ebcb4f
        </div>
        <span class="badge">Last update: ${new Date(e.mtime).toLocaleDateString("en-GB")}</span>
      </div>
      <div class="actions">
        <button class="copy" type="button" data-code="${encodeURIComponent(e.href)}" data-tip="Copy bookmarklet URL">📋 Copy</button>
      </div>
      ${details}
    </article>`;
  })
  .join("\n");

const script = `<script>(function(){
  const root=document.documentElement;
  const body=document.body;
  const themeBtn=document.getElementById('themeToggle');
  const liveRegion=document.getElementById('liveRegion');
  const prefersDark=window.matchMedia?window.matchMedia('(prefers-color-scheme: dark)'):{matches:false};
  const PULSE_TIMEOUT=1200;
  const tipTimers=new WeakMap();
  let liveMessageTimer=null;
  let liveResetTimer=null;

  function safeGet(key){
    try{return localStorage.getItem(key);}catch(e){return null;}
  }

  function safeSet(key,value){
    try{localStorage.setItem(key,value);}catch(e){}
  }

  function updateThemeToggle(mode){
    if(!themeBtn) return;
    themeBtn.setAttribute('aria-pressed',mode==='dark'?'true':'false');
    const nextLabel=mode==='dark'?'Switch to light mode':'Switch to dark mode';
    themeBtn.setAttribute('data-tip',nextLabel);
    themeBtn.setAttribute('aria-label',nextLabel);
  }

  function applyTheme(mode,options){
    const chosen=mode==='dark'?'dark':'light';
    root.setAttribute('data-theme',chosen);
    if(body){body.setAttribute('data-theme',chosen);}
    if(!options||options.store!==false){
      safeSet('theme',chosen);
    }
    updateThemeToggle(chosen);
  }

  const saved=safeGet('theme');
  const initial=saved==='dark'||saved==='light'?saved:prefersDark.matches?'dark':'light';
  applyTheme(initial,{store:false});

  if(themeBtn){
    themeBtn.addEventListener('click',()=>{
      const current=root.getAttribute('data-theme')==='dark'?'dark':'light';
      const next=current==='dark'?'light':'dark';
      applyTheme(next);
    });
  }

  document.querySelectorAll('a.btn').forEach(anchor=>{
    anchor.addEventListener('dragstart',ev=>{
      const url=anchor.getAttribute('href');
      ev.dataTransfer.effectAllowed='copy';
      ev.dataTransfer.setData('text/uri-list',url);
      ev.dataTransfer.setData('text/plain',url);
    });
  });

  function fallbackCopy(text){
    const ta=document.createElement('textarea');
    ta.value=text;
    ta.setAttribute('readonly','');
    ta.style.position='absolute';
    ta.style.left='-9999px';
    document.body.appendChild(ta);
    ta.select();
    let ok=false;
    try{ok=document.execCommand('copy');}catch(e){}
    document.body.removeChild(ta);
    return ok;
  }

  function announceLive(message){
    if(!liveRegion) return;
    liveRegion.textContent='';
    if(liveMessageTimer){clearTimeout(liveMessageTimer);}
    if(liveResetTimer){clearTimeout(liveResetTimer);}
    liveMessageTimer=setTimeout(()=>{
      liveRegion.textContent=message;
      liveMessageTimer=null;
    },50);
    liveResetTimer=setTimeout(()=>{
      liveRegion.textContent='';
      liveResetTimer=null;
    },PULSE_TIMEOUT);
  }

  function pulse(el,label){
    if(!el.hasAttribute('data-tip-default')){
      el.setAttribute('data-tip-default',el.getAttribute('data-tip')||'');
    }
    el.setAttribute('data-tip',label);
    if(tipTimers.has(el)){
      clearTimeout(tipTimers.get(el));
    }
    announceLive(label);
    const timeout=setTimeout(()=>{
      el.setAttribute('data-tip',el.getAttribute('data-tip-default')||'');
      tipTimers.delete(el);
    },PULSE_TIMEOUT);
    tipTimers.set(el,timeout);
  }

  document.querySelectorAll('button.copy').forEach(btn=>{
    btn.addEventListener('click',async()=>{
      const url=decodeURIComponent(btn.getAttribute('data-code'));
      try{
        await navigator.clipboard.writeText(url);
        pulse(btn,'Copied!');
      }catch(err){
        fallbackCopy(url)?pulse(btn,'Copied!'):pulse(btn,'Copy failed');
      }
    });
  });
})();</script>`;

const html = `<!doctype html>
<html lang="en">
<head>
  <meta charset="utf-8">
  <meta name="viewport" content="width=device-width, initial-scale=1">
  <link href="https://fonts.googleapis.com/css2?family=Inter:wght@400;600;700&display=swap" rel="stylesheet">
  <script>(function(){
    try{
      var stored=localStorage.getItem('theme');
      if(stored==='dark'||stored==='light'){
        document.documentElement.setAttribute('data-theme',stored);
      }else if(window.matchMedia&&window.matchMedia('(prefers-color-scheme: dark)').matches){
        document.documentElement.setAttribute('data-theme','dark');
      }
    }catch(e){}
  })();</script>
  <title>BSP Auto – Bookmarklets</title>
  <style>${css}</style>
</head>
<body>
  <header class="topbar">
    <button id="themeToggle" class="theme-toggle" type="button" data-tip="Toggle theme" aria-label="Toggle theme">🌗</button>
  </header>
  <div class="page">
    <div id="liveRegion" class="visually-hidden" role="status" aria-live="polite" aria-atomic="true"></div>
    <main>
      <h1>BSP Auto – Bookmarklets</h1>
      <p class="subtitle">Drag buttons to your bookmarks bar or click to run.</p>
      <section class="grid">
        ${cardsHtml}
      </section>
    </main>
  </div>
  ${script}
</body>
</html>`;

fs.writeFileSync(OUT, html, "utf8");
console.log(`✅ Built ${OUT} with ${entries.length} bookmarklet(s).`);<|MERGE_RESOLUTION|>--- conflicted
+++ resolved
@@ -110,41 +110,12 @@
   const full = path.join(SRC, file);
   const src = fs.readFileSync(full, "utf8");
   const cfg = meta.items[file] || {};
-<<<<<<< HEAD
   const name = cfg.name || file.replace(/\.js$/, "");
   const bookmarkName = cfg.bookmarkName || name;
   const desc = cfg.desc || "";
   const href = toBookmarkletURL(src, cfg.wrap !== false);
   const mtime = fs.statSync(full).mtime.toISOString();
   return { name, bookmarkName, desc, href, mtime };
-=======
-  const {
-    name: rawName,
-    desc: rawDesc,
-    wrap,
-    bookmarkName: rawBookmarkName,
-    ...rest
-  } = cfg;
-
-  const fallbackName = file.replace(/\.js$/, "");
-  const name = typeof rawName === "string" && rawName.trim() ? rawName.trim() : fallbackName;
-  const desc = typeof rawDesc === "string" ? rawDesc.trim() : "";
-  const bookmarkNameClean =
-    typeof rawBookmarkName === "string" && rawBookmarkName.trim() ? rawBookmarkName.trim() : "";
-  const bookmarkName = bookmarkNameClean || name;
-  const href = toBookmarkletURL(src, wrap !== false);
-  const mtime = fs.statSync(full).mtime.toISOString();
-
-  return {
-    ...rest,
-    name,
-    desc,
-    href,
-    mtime,
-    bookmarkName,
-    hasBookmarkName: Boolean(bookmarkNameClean),
-  };
->>>>>>> d2ebcb4f
 });
 
 // HTML & CSS ------------------------------------------------------------
@@ -473,16 +444,8 @@
     return `<article class="card" data-id="${escapeHtml(e.name)}" data-bookmark="${escapeHtml(e.bookmarkName || "")}" data-bookmark-fallback="${e.hasBookmarkName ? "false" : "true"}">
       <div class="row1">
         <div class="row1-left">
-<<<<<<< HEAD
           <a class="btn" draggable="true" href="${e.href}" data-tip="Drag to bookmarks">🔖 ${escapeHtml(e.bookmarkName)}</a>
           <span class="name">${escapeHtml(e.name)}</span>
-=======
-          <a class="btn" draggable="true" href="${e.href}" data-tip="Drag to bookmarks">🔖 Drag</a>
-          <div class="title-group">
-            <span class="name">${escapeHtml(e.name)}</span>
-            ${bookmarkLine}
-          </div>
->>>>>>> d2ebcb4f
         </div>
         <span class="badge">Last update: ${new Date(e.mtime).toLocaleDateString("en-GB")}</span>
       </div>
