// build.js — BSP Auto Bookmarklet Builder (clean final version)
// Generates dist/index.html with modern UI and no BOM/Shebang issues.

const fs = require("fs");
const path = require("path");

const SRC = path.join(__dirname, "src");
const DIST = path.join(__dirname, "dist");
const OUT = path.join(DIST, "index.html");

// Helpers ---------------------------------------------------------------
function ensureDir(dir) {
  if (!fs.existsSync(dir)) fs.mkdirSync(dir, { recursive: true });
}

function listJs(dir) {
  return fs.existsSync(dir)
    ? fs.readdirSync(dir).filter(f => f.endsWith(".js") && !f.startsWith("_"))
    : [];
}

function stripJsonComments(input) {
  let result = "";
  let inString = false;
  let escaped = false;

  for (let i = 0; i < input.length; i++) {
    const char = input[i];
    const next = input[i + 1];

    if (inString) {
      result += char;
      if (escaped) {
        escaped = false;
      } else if (char === "\\") {
        escaped = true;
      } else if (char === "\"") {
        inString = false;
      }
      continue;
    }

    if (char === "\"") {
      inString = true;
      result += char;
      continue;
    }

    if (char === "/" && next === "/") {
      while (i < input.length && input[i] !== "\n") i++;
      if (input[i] === "\n") result += "\n";
      continue;
    }

    if (char === "/" && next === "*") {
      i += 2;
      while (i < input.length && !(input[i] === "*" && input[i + 1] === "/")) i++;
      i++;
      continue;
    }

    result += char;
  }

  return result;
}

function readJsonFile(file) {
  if (!fs.existsSync(file)) return null;
  try {
    const raw = fs.readFileSync(file, "utf8");
    const normalized = raw.replace(/^\uFEFF/, "").replace(/\r\n?/g, "\n");
    const cleaned = stripJsonComments(normalized).trim();
    if (!cleaned) return null;
    return JSON.parse(cleaned);
  } catch {
    return null;
  }
}

function readMeta() {
  const metaFile = path.join(SRC, "_meta.json");
  const meta = readJsonFile(metaFile) || {};
  return {
    version: typeof meta.version === "string" ? meta.version.trim() : "",
    order: Array.isArray(meta.order) ? meta.order : [],
    items: typeof meta.items === "object" && meta.items !== null ? meta.items : {},
  };
}

function resolveVersion(metaVersion = "") {
  const pkg = readJsonFile(path.join(__dirname, "package.json"));
  if (pkg && typeof pkg.version === "string" && pkg.version.trim()) {
    return pkg.version.trim();
  }
  if (metaVersion && metaVersion.trim()) {
    return metaVersion.trim();
  }
  return "0.0.0";
}

function formatTimestamp(date) {
  const pad = value => String(value).padStart(2, "0");
  return `${date.getFullYear()}-${pad(date.getMonth() + 1)}-${pad(date.getDate())} ${pad(date.getHours())}:${pad(date.getMinutes())}`;
}

<<<<<<< HEAD
=======
function formatLastChangeAbsolute(isoString) {
  const parsed = new Date(isoString);
  if (Number.isNaN(parsed.getTime())) {
    return "Unknown";
  }
  return formatTimestamp(parsed);
}

function getLastChangeISO(file) {
  const relative = path.relative(__dirname, file);
  try {
    const output = childProcess
      .execFileSync("git", ["log", "-1", "--format=%cI", relative], {
        cwd: __dirname,
        stdio: ["ignore", "pipe", "ignore"],
      })
      .toString()
      .trim();

    if (output) {
      const parsed = new Date(output);
      if (!Number.isNaN(parsed.getTime())) {
        return parsed.toISOString();
      }
    }
  } catch {}

  try {
    return fs.statSync(file).mtime.toISOString();
  } catch {
    return new Date().toISOString();
  }
}

function latestTimestampISO(candidates) {
  let latest = null;

  for (const iso of candidates) {
    if (typeof iso !== "string" || !iso) continue;
    const date = new Date(iso);
    if (Number.isNaN(date.getTime())) continue;
    if (!latest || date.getTime() > latest.getTime()) {
      latest = date;
    }
  }

  return latest ? latest.toISOString() : null;
}

function escapeRegExp(str) {
  return str.replace(/[.*+?^${}()|\[\]\\]/g, "\\$&");
}

function findMetaEntryLineRange(metaText, file) {
  if (!metaText) return null;
  const pattern = new RegExp(`"${escapeRegExp(file)}"\\s*:`);
  const match = pattern.exec(metaText);
  if (!match) return null;

  const afterColonIndex = match.index + match[0].length;
  const braceStart = metaText.indexOf("{", afterColonIndex);
  if (braceStart === -1) return null;

  let depth = 0;
  let braceEnd = -1;

  for (let i = braceStart; i < metaText.length; i++) {
    const ch = metaText[i];
    if (ch === "{") {
      depth++;
    } else if (ch === "}") {
      depth--;
      if (depth === 0) {
        braceEnd = i;
        break;
      }
    }
  }

  if (braceEnd === -1) return null;

  const startLine = metaText.slice(0, match.index).split("\n").length;
  const endLine = metaText.slice(0, braceEnd + 1).split("\n").length;

  return { startLine, endLine };
}

function getMetaEntryLastChangeISO(file, metaText) {
  const lineRange = findMetaEntryLineRange(metaText, file);
  if (!lineRange) return null;

  const relative = path.relative(__dirname, metaFilePath);

  try {
    const blameOutput = childProcess
      .execFileSync(
        "git",
        [
          "blame",
          "-L",
          `${lineRange.startLine},${lineRange.endLine}`,
          "--line-porcelain",
          relative,
        ],
        { cwd: __dirname, stdio: ["ignore", "pipe", "ignore"] }
      )
      .toString();

    let latestEpoch = 0;

    for (const line of blameOutput.split(/\r?\n/)) {
      if (line.startsWith("committer-time ")) {
        const value = Number(line.slice("committer-time ".length));
        if (!Number.isNaN(value) && value > latestEpoch) {
          latestEpoch = value;
        }
      }
    }

    if (latestEpoch > 0) {
      return new Date(latestEpoch * 1000).toISOString();
    }
  } catch {}

  return null;
}

>>>>>>> 3ce7a8d4
function escapeHtml(str) {
  return str
    .replace(/&/g, "&amp;")
    .replace(/</g, "&lt;")
    .replace(/>/g, "&gt;")
    .replace(/\"/g, "&quot;")
    .replace(/'/g, "&#039;");
}

function normalizeBookmarkletSource(source, wrap = true) {
  if (typeof source !== "string") {
    const shouldWrap = wrap !== false;
    return {
      code: "",
      wrap: shouldWrap,
      wrapperType: shouldWrap ? "plain" : "none",
    };
  }

  let cleaned = source.replace(/^\uFEFF/, "").replace(/\r\n?/g, "\n");

  const jsPrefixMatch = cleaned.match(/^\s*javascript:\s*/i);
  if (jsPrefixMatch) {
    cleaned = cleaned.slice(jsPrefixMatch[0].length);
  }

  cleaned = cleaned.trim();

  const shouldWrap = wrap !== false;
  let wrapperType = shouldWrap ? "plain" : "none";

  if (shouldWrap) {
    const iifePatterns = [
      { pattern: /^\(function\s*\(\)\s*{([\s\S]*)}\)\(\);?$/i, type: "plain" },
      { pattern: /^\(\s*async\s*function\s*\(\)\s*{([\s\S]*)}\)\(\);?$/i, type: "async" },
      { pattern: /^\(\s*\(\s*\)\s*=>\s*{([\s\S]*)}\)\s*\(\);?$/i, type: "plain" },
      { pattern: /^\(\s*async\s*\(\s*\)\s*=>\s*{([\s\S]*)}\)\s*\(\);?$/i, type: "async" },
    ];

    for (const { pattern, type } of iifePatterns) {
      const match = cleaned.match(pattern);
      if (match) {
        cleaned = match[1];
        wrapperType = type;
        break;
      }
    }
  }

  return { code: cleaned, wrap: shouldWrap, wrapperType };
}

function toBookmarkletURL(source, wrap = true) {
  const { code, wrap: shouldWrap, wrapperType } = normalizeBookmarkletSource(source, wrap);
  let finalCode;
  if (shouldWrap) {
    if (wrapperType === "async") {
      finalCode = `(async function(){${code}})();`;
    } else {
      finalCode = `(function(){${code}})();`;
    }
  } else {
    finalCode = code;
  }
  return "javascript:" + encodeURI(finalCode).replace(/#/g, "%23");
}

// Collect ---------------------------------------------------------------
ensureDir(DIST);
const allFiles = listJs(SRC);
const meta = readMeta();
const version = resolveVersion(meta.version);
const versionDisplay = version.startsWith("v") ? version : `v${version}`;
const buildNow = new Date();
const buildTimestamp = formatTimestamp(buildNow);
const metaFilePath = path.join(SRC, "_meta.json");
const metaFileText = fs.existsSync(metaFilePath)
  ? fs.readFileSync(metaFilePath, "utf8").replace(/^\uFEFF/, "").replace(/\r\n?/g, "\n")
  : null;
const ordered = [
  ...meta.order.filter(f => allFiles.includes(f)),
  ...allFiles.filter(f => !meta.order.includes(f)),
];

const entries = ordered.map(file => {
  const full = path.join(SRC, file);
  const src = fs.readFileSync(full, "utf8");
  const cfg = meta.items[file] || {};
  const {
    name: rawName,
    desc: rawDesc,
    wrap,
    bookmarkName: rawBookmarkName,
    ...rest
  } = cfg;

  const fallbackName = file.replace(/\.js$/, "");
  const name = typeof rawName === "string" && rawName.trim() ? rawName.trim() : fallbackName;
  const desc = typeof rawDesc === "string" ? rawDesc.trim() : "";
  const bookmarkNameClean =
    typeof rawBookmarkName === "string" && rawBookmarkName.trim() ? rawBookmarkName.trim() : "";
  const bookmarkName = bookmarkNameClean || name;
  const href = toBookmarkletURL(src, wrap !== false);
<<<<<<< HEAD
=======
  const scriptMtime = getLastChangeISO(full);
  const metadataMtime = metaFileText
    ? getMetaEntryLastChangeISO(file, metaFileText)
    : null;
  const combinedMtime = latestTimestampISO([scriptMtime, metadataMtime]);
  const mtime = combinedMtime || scriptMtime;

>>>>>>> 3ce7a8d4
  return {
    ...rest,
    name,
    desc,
    href,
    bookmarkName,
    hasBookmarkName: Boolean(bookmarkNameClean),
  };
});

// HTML & CSS ------------------------------------------------------------
const css = `:root {
  color-scheme: light;
  --maxw: 1000px;
  --bg: #ffffff;
  --fg: #0f172a;
  --muted: #64748b;
  --accent: #2563eb;
  --accent-gradient: linear-gradient(135deg, #2563eb 0%, #4f46e5 100%);
  --accent-fg: #ffffff;
  --card: rgba(248, 250, 252, 0.65);
  --border: rgba(148, 163, 184, 0.35);
  --shadow: 0 14px 32px rgba(37, 99, 235, 0.18);
  --shadow-hover: 0 18px 50px rgba(59, 130, 246, 0.28);
  --shadow-hover-button: 0 12px 32px rgba(59, 130, 246, 0.28);
  --radius: 18px;
  --tooltip-bg: rgba(15, 23, 42, 0.92);
  --tooltip-fg: #f8fafc;
}

:root[data-theme="dark"],
body[data-theme="dark"] {
  color-scheme: dark;
  --bg: #0b1220;
  --fg: #e2e8f0;
  --muted: #94a3b8;
  --accent: #3b82f6;
  --accent-gradient: linear-gradient(135deg, #3b82f6 0%, #8b5cf6 100%);
  --accent-fg: #0b1220;
  --card: rgba(15, 23, 42, 0.55);
  --border: rgba(96, 165, 250, 0.32);
  --shadow: 0 14px 32px rgba(37, 99, 235, 0.32);
  --shadow-hover: 0 22px 60px rgba(125, 211, 252, 0.42);
  --shadow-hover-button: 0 12px 32px rgba(125, 211, 252, 0.42);
  --tooltip-bg: rgba(226, 232, 240, 0.92);
  --tooltip-fg: #0f172a;
}

* {
  box-sizing: border-box;
}

body {
  margin: 0;
  font-family: 'Lexend', 'Inter', 'Inter Tight', system-ui, -apple-system, "Segoe UI", Roboto, Ubuntu, Helvetica, Arial;
  background: var(--bg);
  color: var(--fg);
  display: flex;
  flex-direction: column;
  align-items: stretch;
  min-height: 100vh;
  padding: 24px 0 32px;
}

h1,
h2,
h3,
h4,
h5,
h6 {
  font-family: 'Lexend', 'Inter', 'Inter Tight', system-ui, -apple-system, "Segoe UI", Roboto, Ubuntu, Helvetica, Arial;
}

.page {
  width: 100%;
  max-width: var(--maxw);
  margin: 0 auto;
  padding: 0 8px;
  display: flex;
  flex-direction: column;
  min-height: 100%;
  flex: 1 0 auto;
}

.topbar {
  display: flex;
  justify-content: flex-start;
  padding: 0 30px;
  margin-bottom: 12px;
}


.theme-toggle {
  width: 40px;
  height: 40px;
  border-radius: 50%;
  border: none;
  background: var(--card);
  color: var(--fg);
  display: inline-flex;
  align-items: center;
  justify-content: center;
  font-size: 28px;
  line-height: 1;
  cursor: pointer;
  transition: transform 0.2s ease, box-shadow 0.2s ease;
}

.visually-hidden {
  position: absolute !important;
  width: 1px;
  height: 1px;
  padding: 0;
  margin: -1px;
  overflow: hidden;
  clip: rect(0, 0, 0, 0);
  white-space: nowrap;
  border: 0;
}

.theme-toggle:hover {
  box-shadow: var(--shadow-hover);
  transform: translateY(-1px);
}

.theme-toggle:focus-visible {
  box-shadow: var(--shadow-hover);
  transform: translateY(-1px);
  outline: 2px solid var(--accent);
  outline-offset: 3px;
}

main {
  background: transparent;
  flex: 1 0 auto;
}

h1 {
  text-align: center;
  margin: 0 0 6px;
  font-weight: 700;
  letter-spacing: 0.02em;
  background-image: var(--accent-gradient);
  -webkit-background-clip: text;
  background-clip: text;
  color: transparent;
}

p.subtitle {
  text-align: center;
  color: var(--muted);
  text-transform: uppercase;
  letter-spacing: 0.24em;
  font-weight: 600;
  font-size: 13px;
  margin: 0;
}

section.grid {
  display: flex;
  flex-direction: column;
  gap: 16px;
  margin-top: 80px;
}

.site-footer {
  margin: 0;
  padding: 18px 0 12px;
  text-align: center;
  font-size: 0.92rem;
  color: var(--muted);
  letter-spacing: 0.04em;
  border-top: 1px solid var(--border);
}

.site-footer strong {
  font-weight: 600;
  color: var(--fg);
}

article.card {
  background: var(--card);
  border: 1px solid var(--border);
  border-radius: var(--radius);
  padding: 14px 20px;
  display: flex;
  flex-direction: column;
  gap: 8px;
  box-shadow: var(--shadow);
  backdrop-filter: saturate(150%) blur(18px);
  -webkit-backdrop-filter: saturate(150%) blur(18px);
  transition: transform 0.2s ease, box-shadow 0.2s ease;
}

article.card:hover {
  transform: translateY(-2px);
  box-shadow: var(--shadow-hover);
}

div.row1 {
  display: flex;
  align-items: center;
  gap: 12px;
  justify-content: space-between;
  flex-wrap: wrap;
}

div.row1-left {
  display: flex;
  align-items: center;
  gap: 12px;
  flex: 1;
  min-width: 240px;
}

div.title-group {
  display: flex;
  flex-direction: column;
  gap: 4px;
  min-width: 0;
}

a.btn {
  background-image: var(--accent-gradient);
  color: var(--accent-fg);
  text-decoration: none;
  padding: 8px 12px;
  border-radius: 16px;
  font-weight: 650;
  display: inline-flex;
  align-items: center;
  gap: 8px;
  flex-wrap: wrap;
  row-gap: 2px;
  background-size: 200% 200%;
  background-position: 0% 50%;
  transition: transform 0.2s ease, box-shadow 0.2s ease, background-position 0.3s ease;
}

span.drag-hint {
  font-size: 11px;
  font-variant: all-small-caps;
  letter-spacing: 0.16em;
  color: var(--muted);
  display: inline-flex;
  align-items: center;
  gap: 4px;
}

span.drag-divider {
  align-self: stretch;
  border-left: 1px solid var(--border);
  width: 0;
}

a.btn:hover,
a.btn:focus-visible {
  box-shadow: var(--shadow-hover-button);
  transform: translateY(-1px);
  outline: none;
  background-position: 100% 50%;
}

span.name {
  font-weight: 600;
}

span.bookmark-name {
  display: inline-flex;
  align-items: center;
  gap: 6px;
  font-size: 12px;
  font-weight: 600;
  letter-spacing: 0.02em;
  color: var(--accent);
  background: rgba(37, 99, 235, 0.12);
  padding: 2px 10px;
  border-radius: 999px;
  align-self: flex-start;
  max-width: 100%;
  word-break: break-word;
}

span.bookmark-name.is-fallback {
  color: var(--muted);
  background: rgba(100, 116, 139, 0.12);
  font-weight: 500;
}

html[data-theme="dark"] span.bookmark-name {
  color: #bfdbfe;
  background: rgba(59, 130, 246, 0.22);
}

html[data-theme="dark"] span.bookmark-name.is-fallback {
  color: var(--muted);
  background: rgba(148, 163, 184, 0.22);
}

span.badge {
  font-size: 13px;
  color: var(--muted);
  border: 1px solid var(--border);
  border-radius: 999px;
  padding: 4px 10px;
  display: inline-flex;
  align-items: center;
  gap: 6px;
  background: transparent;
}

details {
  border-top: 1px dashed var(--border);
  margin-top: 6px;
  padding-top: 6px;
}

summary {
  cursor: pointer;
  color: var(--muted);
  font-size: 13px;
}

div.more {
  font-size: 13px;
  color: var(--muted);
  margin-top: 4px;
}

[data-tip] {
  position: relative;
}

[data-tip]:hover::after,
[data-tip]:focus-visible::after {
  content: attr(data-tip);
  position: absolute;
  left: 50%;
  transform: translate(-50%, -8px);
  bottom: 100%;
  background: var(--tooltip-bg);
  color: var(--tooltip-fg);
  padding: 6px 10px;
  border-radius: 10px;
  font-size: 12px;
  white-space: nowrap;
  box-shadow: var(--shadow);
  pointer-events: none;
}

@media (prefers-reduced-motion: reduce) {
  *,
  *::before,
  *::after {
    transition-duration: 0s !important;
    animation-duration: 0s !important;
  }
}
`;

const cardsHtml = entries
  .map(e => {
    const details = e.desc
      ? `<details><summary>More info</summary><div class="more">${escapeHtml(e.desc)}</div></details>`
      : "";
    const bookmarkLine = e.bookmarkName
      ? `<span class="bookmark-name${e.hasBookmarkName ? "" : " is-fallback"}">Bookmark: ${escapeHtml(e.bookmarkName)}${e.hasBookmarkName ? "" : " (default)"}</span>`
      : "";
    return `<article class="card" data-id="${escapeHtml(e.name)}" data-bookmark="${escapeHtml(e.bookmarkName || "")}" data-bookmark-fallback="${e.hasBookmarkName ? "false" : "true"}">
      <div class="row1">
        <div class="row1-left">
          <a class="btn" draggable="true" href="${e.href}" data-tip="Drag to bookmarks">${escapeHtml(e.bookmarkName || e.name)}</a>
          <span class="drag-hint">⇢ Drag me</span>
          <span class="drag-divider" aria-hidden="true"></span>
          <div class="title-group">
            <span class="name">${escapeHtml(e.name)}</span>
            ${bookmarkLine}
          </div>
        </div>
        <span class="badge">GENERAL</span>
      </div>
      ${details}
    </article>`;
  })
  .join("\n");

const script = `<script>
(function(){
  function init(){
    const root=document.documentElement;
    const body=document.body;
    const themeBtn=document.getElementById('themeToggle');
    if(!themeBtn){console.warn('theme toggle button not found at init');}
    const prefersDark=window.matchMedia?window.matchMedia('(prefers-color-scheme: dark)'):{matches:false};

    function safeGet(key){
      try{return localStorage.getItem(key);}catch(e){return null;}
    }

    function safeSet(key,value){
      try{localStorage.setItem(key,value);}catch(e){}
    }

    function updateThemeToggle(mode){
      if(!themeBtn) return;
      themeBtn.setAttribute('aria-pressed',mode==='dark'?'true':'false');
      const nextLabel=mode==='dark'?'Switch to light mode':'Switch to dark mode';
      themeBtn.setAttribute('data-tip',nextLabel);
      themeBtn.setAttribute('aria-label',nextLabel);
    }

    function applyTheme(mode,options){
      const chosen=mode==='dark'?'dark':'light';
      root.setAttribute('data-theme',chosen);
      if(body){body.setAttribute('data-theme',chosen);}
      if(!options||options.store!==false){
        safeSet('theme',chosen);
      }
      updateThemeToggle(chosen);
    }

    const saved=safeGet('theme');
    const initial=saved==='dark'||saved==='light'?saved:prefersDark.matches?'dark':'light';
    applyTheme(initial,{store:false});

    if(themeBtn){
      themeBtn.addEventListener('click',()=>{
        const current=root.getAttribute('data-theme')==='dark'?'dark':'light';
        const next=current==='dark'?'light':'dark';
        applyTheme(next);
      });
    }

    function escapeHtmlLite(value){
      return value.replace(/&/g,'&amp;').replace(/</g,'&lt;').replace(/>/g,'&gt;');
    }

    document.querySelectorAll('a.btn').forEach(anchor=>{
      anchor.addEventListener('dragstart',ev=>{
        const url=anchor.getAttribute('href');
        const card=anchor.closest('article');
        const rawTitle=card?card.getAttribute('data-bookmark')||'':'';
        const title=(rawTitle||anchor.textContent||'').replace(/[\\r\\n]+/g,' ').trim();
        ev.dataTransfer.effectAllowed='copy';
        ev.dataTransfer.setData('text/uri-list',url);
        ev.dataTransfer.setData('text/plain',url);
        if(title){
          try{ev.dataTransfer.setData('text/x-moz-url',url+'\\n'+title);}catch(e){}
          try{ev.dataTransfer.setData('text/html','<a href="'+url+'">'+escapeHtmlLite(title)+'</a>');}catch(e){}
        }
      });
    });
  }

  if(document.readyState==='loading'){
    window.addEventListener('DOMContentLoaded',init,{once:true});
  }else{
    init();
  }
})();
</script>`;

const html = `<!doctype html>
<html lang="en">
<head>
  <meta charset="utf-8">
  <meta name="viewport" content="width=device-width, initial-scale=1">
  <link href="https://fonts.googleapis.com/css2?family=Lexend:wght@400;600;700&display=swap" rel="stylesheet">
  <script>(function(){
    try{
      var stored=localStorage.getItem('theme');
      if(stored==='dark'||stored==='light'){
        document.documentElement.setAttribute('data-theme',stored);
      }else if(window.matchMedia&&window.matchMedia('(prefers-color-scheme: dark)').matches){
        document.documentElement.setAttribute('data-theme','dark');
      }
    }catch(e){}
  })();</script>
  <title>BSP Auto – Bookmarklets</title>
  <style>${css}</style>
</head>
<body>
  <header class="topbar">
    <button id="themeToggle" class="theme-toggle" type="button" data-tip="Toggle theme" aria-label="Toggle theme">🌗</button>
  </header>
  <div class="page">
    <main>
      <h1>BSP Auto – Tools</h1>
      <p class="subtitle">- drag buttons to your bookmarks bar -</p>
      <section class="grid">
        ${cardsHtml}
      </section>
    </main>
    <footer class="site-footer">&copy; BSP Auto 2025 · <strong>${versionDisplay}</strong> (${buildTimestamp})</footer>
  </div>
  ${script}
</body>
</html>`;

fs.writeFileSync(OUT, html, "utf8");
console.log(`✅ Built ${OUT} with ${entries.length} bookmarklet(s).`);<|MERGE_RESOLUTION|>--- conflicted
+++ resolved
@@ -104,136 +104,6 @@
   return `${date.getFullYear()}-${pad(date.getMonth() + 1)}-${pad(date.getDate())} ${pad(date.getHours())}:${pad(date.getMinutes())}`;
 }
 
-<<<<<<< HEAD
-=======
-function formatLastChangeAbsolute(isoString) {
-  const parsed = new Date(isoString);
-  if (Number.isNaN(parsed.getTime())) {
-    return "Unknown";
-  }
-  return formatTimestamp(parsed);
-}
-
-function getLastChangeISO(file) {
-  const relative = path.relative(__dirname, file);
-  try {
-    const output = childProcess
-      .execFileSync("git", ["log", "-1", "--format=%cI", relative], {
-        cwd: __dirname,
-        stdio: ["ignore", "pipe", "ignore"],
-      })
-      .toString()
-      .trim();
-
-    if (output) {
-      const parsed = new Date(output);
-      if (!Number.isNaN(parsed.getTime())) {
-        return parsed.toISOString();
-      }
-    }
-  } catch {}
-
-  try {
-    return fs.statSync(file).mtime.toISOString();
-  } catch {
-    return new Date().toISOString();
-  }
-}
-
-function latestTimestampISO(candidates) {
-  let latest = null;
-
-  for (const iso of candidates) {
-    if (typeof iso !== "string" || !iso) continue;
-    const date = new Date(iso);
-    if (Number.isNaN(date.getTime())) continue;
-    if (!latest || date.getTime() > latest.getTime()) {
-      latest = date;
-    }
-  }
-
-  return latest ? latest.toISOString() : null;
-}
-
-function escapeRegExp(str) {
-  return str.replace(/[.*+?^${}()|\[\]\\]/g, "\\$&");
-}
-
-function findMetaEntryLineRange(metaText, file) {
-  if (!metaText) return null;
-  const pattern = new RegExp(`"${escapeRegExp(file)}"\\s*:`);
-  const match = pattern.exec(metaText);
-  if (!match) return null;
-
-  const afterColonIndex = match.index + match[0].length;
-  const braceStart = metaText.indexOf("{", afterColonIndex);
-  if (braceStart === -1) return null;
-
-  let depth = 0;
-  let braceEnd = -1;
-
-  for (let i = braceStart; i < metaText.length; i++) {
-    const ch = metaText[i];
-    if (ch === "{") {
-      depth++;
-    } else if (ch === "}") {
-      depth--;
-      if (depth === 0) {
-        braceEnd = i;
-        break;
-      }
-    }
-  }
-
-  if (braceEnd === -1) return null;
-
-  const startLine = metaText.slice(0, match.index).split("\n").length;
-  const endLine = metaText.slice(0, braceEnd + 1).split("\n").length;
-
-  return { startLine, endLine };
-}
-
-function getMetaEntryLastChangeISO(file, metaText) {
-  const lineRange = findMetaEntryLineRange(metaText, file);
-  if (!lineRange) return null;
-
-  const relative = path.relative(__dirname, metaFilePath);
-
-  try {
-    const blameOutput = childProcess
-      .execFileSync(
-        "git",
-        [
-          "blame",
-          "-L",
-          `${lineRange.startLine},${lineRange.endLine}`,
-          "--line-porcelain",
-          relative,
-        ],
-        { cwd: __dirname, stdio: ["ignore", "pipe", "ignore"] }
-      )
-      .toString();
-
-    let latestEpoch = 0;
-
-    for (const line of blameOutput.split(/\r?\n/)) {
-      if (line.startsWith("committer-time ")) {
-        const value = Number(line.slice("committer-time ".length));
-        if (!Number.isNaN(value) && value > latestEpoch) {
-          latestEpoch = value;
-        }
-      }
-    }
-
-    if (latestEpoch > 0) {
-      return new Date(latestEpoch * 1000).toISOString();
-    }
-  } catch {}
-
-  return null;
-}
-
->>>>>>> 3ce7a8d4
 function escapeHtml(str) {
   return str
     .replace(/&/g, "&amp;")
@@ -337,16 +207,6 @@
     typeof rawBookmarkName === "string" && rawBookmarkName.trim() ? rawBookmarkName.trim() : "";
   const bookmarkName = bookmarkNameClean || name;
   const href = toBookmarkletURL(src, wrap !== false);
-<<<<<<< HEAD
-=======
-  const scriptMtime = getLastChangeISO(full);
-  const metadataMtime = metaFileText
-    ? getMetaEntryLastChangeISO(file, metaFileText)
-    : null;
-  const combinedMtime = latestTimestampISO([scriptMtime, metadataMtime]);
-  const mtime = combinedMtime || scriptMtime;
-
->>>>>>> 3ce7a8d4
   return {
     ...rest,
     name,
