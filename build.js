// build.js — BSP Auto Bookmarklet Builder (clean final version)
// Generates dist/index.html with modern UI and no BOM/Shebang issues.

const fs = require("fs");
const path = require("path");

const SRC = path.join(__dirname, "src");
const DIST = path.join(__dirname, "dist");
const OUT = path.join(DIST, "index.html");

// Helpers ---------------------------------------------------------------
function ensureDir(dir) {
  if (!fs.existsSync(dir)) fs.mkdirSync(dir, { recursive: true });
}

function listJs(dir) {
  return fs.existsSync(dir)
    ? fs.readdirSync(dir).filter(f => f.endsWith(".js") && !f.startsWith("_"))
    : [];
}

function stripJsonComments(input) {
  let result = "";
  let inString = false;
  let escaped = false;

  for (let i = 0; i < input.length; i++) {
    const char = input[i];
    const next = input[i + 1];

    if (inString) {
      result += char;
      if (escaped) {
        escaped = false;
      } else if (char === "\\") {
        escaped = true;
      } else if (char === "\"") {
        inString = false;
      }
      continue;
    }

    if (char === "\"") {
      inString = true;
      result += char;
      continue;
    }

    if (char === "/" && next === "/") {
      while (i < input.length && input[i] !== "\n") i++;
      if (input[i] === "\n") result += "\n";
      continue;
    }

    if (char === "/" && next === "*") {
      i += 2;
      while (i < input.length && !(input[i] === "*" && input[i + 1] === "/")) i++;
      i++;
      continue;
    }

    result += char;
  }

  return result;
}

function readMeta() {
  const metaFile = path.join(SRC, "_meta.json");
  if (!fs.existsSync(metaFile)) return { order: [], items: {} };
  try {
    const raw = fs.readFileSync(metaFile, "utf8");
    const normalized = raw.replace(/^\uFEFF/, "").replace(/\r\n?/g, "\n");
    const cleaned = stripJsonComments(normalized).trim();
    if (!cleaned) return { order: [], items: {} };
    const meta = JSON.parse(cleaned);
    return {
      order: Array.isArray(meta.order) ? meta.order : [],
      items: typeof meta.items === "object" && meta.items !== null ? meta.items : {},
    };
  } catch {
    return { order: [], items: {} };
  }
}

function escapeHtml(str) {
  return str
    .replace(/&/g, "&amp;")
    .replace(/</g, "&lt;")
    .replace(/>/g, "&gt;")
    .replace(/\"/g, "&quot;")
    .replace(/'/g, "&#039;");
}

function toBookmarkletURL(source, wrap = true) {
  const code = wrap ? `(function(){${source}})();` : source;
  return "javascript:" + encodeURI(code).replace(/#/g, "%23");
}

// Collect ---------------------------------------------------------------
ensureDir(DIST);
const allFiles = listJs(SRC);
const meta = readMeta();
const ordered = [
  ...meta.order.filter(f => allFiles.includes(f)),
  ...allFiles.filter(f => !meta.order.includes(f)),
];

const entries = ordered.map(file => {
  const full = path.join(SRC, file);
  const src = fs.readFileSync(full, "utf8");
  const cfg = meta.items[file] || {};
  const name = cfg.name || file.replace(/\.js$/, "");
  const desc = cfg.desc || "";
  const href = toBookmarkletURL(src, cfg.wrap !== false);
  const mtime = fs.statSync(full).mtime.toISOString();
  return { name, desc, href, mtime };
});

// HTML & CSS ------------------------------------------------------------
const css = `:root {
  color-scheme: light;
  --maxw: 900px;
  --bg: #ffffff;
  --fg: #0f172a;
  --muted: #64748b;
  --accent: #2563eb;
  --accent-fg: #ffffff;
  --card: #f8fafc;
  --border: #e2e8f0;
  --shadow: 0 8px 24px rgba(15, 23, 42, 0.08);
  --shadow-hover: 0 12px 32px rgba(37, 99, 235, 0.18);
  --radius: 14px;
  --tooltip-bg: rgba(15, 23, 42, 0.92);
  --tooltip-fg: #f8fafc;
}

html[data-theme="dark"] {
  color-scheme: dark;
  --bg: #0b1220;
  --fg: #e2e8f0;
  --muted: #94a3b8;
  --accent: #3b82f6;
  --accent-fg: #0b1220;
  --card: rgba(15, 23, 42, 0.75);
  --border: rgba(148, 163, 184, 0.26);
  --shadow: 0 12px 32px rgba(8, 15, 35, 0.55);
  --shadow-hover: 0 16px 40px rgba(59, 130, 246, 0.28);
  --tooltip-bg: rgba(226, 232, 240, 0.92);
  --tooltip-fg: #0f172a;
}

* {
  box-sizing: border-box;
}

body {
  margin: 0;
  font-family: 'Inter', system-ui, -apple-system, "Segoe UI", Roboto, Ubuntu, Helvetica, Arial;
  background: var(--bg);
  color: var(--fg);
  display: flex;
  flex-direction: column;
  align-items: center;
  min-height: 100vh;
  padding: 48px 16px 64px;
}

.page {
  width: 100%;
  max-width: var(--maxw);
}

.topbar {
  display: flex;
  justify-content: flex-start;
  margin-bottom: 16px;
}

.theme-toggle {
  width: 44px;
  height: 44px;
  border-radius: 50%;
  border: 1px solid var(--border);
  background: var(--card);
  color: var(--fg);
  display: inline-flex;
  align-items: center;
  justify-content: center;
  font-size: 20px;
  cursor: pointer;
  box-shadow: var(--shadow);
  transition: transform 0.2s ease, box-shadow 0.2s ease;
}

.visually-hidden {
  position: absolute !important;
  width: 1px;
  height: 1px;
  padding: 0;
  margin: -1px;
  overflow: hidden;
  clip: rect(0, 0, 0, 0);
  white-space: nowrap;
  border: 0;
}

.theme-toggle:hover,
.theme-toggle:focus-visible {
  box-shadow: var(--shadow-hover);
  transform: translateY(-1px);
  outline: none;
}

main {
  background: transparent;
}

h1 {
  text-align: center;
  margin: 0 0 6px;
  font-weight: 700;
  letter-spacing: 0.02em;
}

p.subtitle {
  text-align: center;
  color: var(--muted);
  margin: 0;
}

.toolbar {
  margin-top: 24px;
  display: flex;
  justify-content: center;
}

.toolbar button {
  display: inline-flex;
  align-items: center;
  gap: 8px;
  border-radius: 999px;
  border: 1px solid var(--border);
  padding: 10px 16px;
  background: var(--card);
  color: var(--fg);
  font-weight: 600;
  cursor: pointer;
  box-shadow: var(--shadow);
  transition: transform 0.2s ease, box-shadow 0.2s ease;
}

.toolbar button:hover,
.toolbar button:focus-visible {
  box-shadow: var(--shadow-hover);
  transform: translateY(-1px);
  outline: none;
}

section.grid {
  display: flex;
  flex-direction: column;
  gap: 16px;
  margin-top: 32px;
}

article.card {
  background: var(--card);
  border: 1px solid var(--border);
  border-radius: var(--radius);
  padding: 16px 18px;
  display: flex;
  flex-direction: column;
  gap: 12px;
  box-shadow: var(--shadow);
  transition: transform 0.2s ease, box-shadow 0.2s ease;
}

article.card:hover {
  transform: translateY(-2px);
  box-shadow: var(--shadow-hover);
}

div.row1 {
  display: flex;
  align-items: center;
  gap: 12px;
  justify-content: space-between;
  flex-wrap: wrap;
}

div.row1-left {
  display: flex;
  align-items: center;
  gap: 12px;
  flex: 1;
  min-width: 240px;
}

a.btn {
  background: var(--accent);
  color: var(--accent-fg);
  text-decoration: none;
  padding: 10px 16px;
  border-radius: 12px;
  font-weight: 650;
  display: inline-flex;
  align-items: center;
  gap: 8px;
  box-shadow: var(--shadow);
  transition: transform 0.2s ease, box-shadow 0.2s ease;
}

a.btn:hover,
a.btn:focus-visible {
  box-shadow: var(--shadow-hover);
  transform: translateY(-1px);
  outline: none;
}

span.name {
  font-weight: 600;
}

span.badge {
  font-size: 13px;
  color: var(--muted);
}

.actions {
  display: flex;
  flex-wrap: wrap;
  gap: 0;
}

.actions button {
  border-radius: 12px;
  border: 1px solid var(--border);
  background: transparent;
  color: var(--fg);
  padding: 8px 12px;
  font-weight: 550;
  cursor: pointer;
  display: inline-flex;
  align-items: center;
  gap: 6px;
  transition: transform 0.2s ease, box-shadow 0.2s ease;
}

.actions button:hover,
.actions button:focus-visible {
  box-shadow: var(--shadow-hover);
  transform: translateY(-1px);
  outline: none;
}

details {
  border-top: 1px dashed var(--border);
  margin-top: 6px;
  padding-top: 6px;
}

summary {
  cursor: pointer;
  color: var(--muted);
  font-size: 13px;
}

div.more {
  font-size: 13px;
  color: var(--muted);
  margin-top: 4px;
}

[data-tip] {
  position: relative;
}

[data-tip]:hover::after,
[data-tip]:focus-visible::after {
  content: attr(data-tip);
  position: absolute;
  left: 50%;
  transform: translate(-50%, -8px);
  bottom: 100%;
  background: var(--tooltip-bg);
  color: var(--tooltip-fg);
  padding: 6px 10px;
  border-radius: 10px;
  font-size: 12px;
  white-space: nowrap;
  box-shadow: var(--shadow);
  pointer-events: none;
}

@media (prefers-reduced-motion: reduce) {
  *,
  *::before,
  *::after {
    transition-duration: 0s !important;
    animation-duration: 0s !important;
  }
}
`;

const cardsHtml = entries
  .map(e => {
    const details = e.desc
      ? `<details><summary>More info</summary><div class="more">${escapeHtml(e.desc)}</div></details>`
      : "";
    return `<article class="card" data-id="${escapeHtml(e.name)}">
      <div class="row1">
        <div class="row1-left">
          <a class="btn" draggable="true" href="${e.href}" data-tip="Drag to bookmarks">🔖 Drag</a>
          <span class="name">${escapeHtml(e.name)}</span>
        </div>
        <span class="badge">Last change: ${new Date(e.mtime).toLocaleDateString("en-GB")}</span>
      </div>
      <div class="actions">
        <button class="copy" type="button" data-code="${encodeURIComponent(e.href)}" data-tip="Copy bookmarklet URL">📋 Copy</button>
      </div>
      ${details}
    </article>`;
  })
  .join("\n");

const script = `<script>(function(){
  const root=document.documentElement;
  const themeBtn=document.getElementById('themeToggle');
  const exportBtn=document.getElementById('exportAll');
  const liveRegion=document.getElementById('liveRegion');
  const prefersDark=window.matchMedia('(prefers-color-scheme: dark)');
  const PULSE_TIMEOUT=1200;
  const tipTimers=new WeakMap();
  let liveMessageTimer=null;
  let liveResetTimer=null;

  function updateThemeToggle(mode){
    if(!themeBtn) return;
    themeBtn.setAttribute('aria-pressed',mode==='dark'?'true':'false');
    themeBtn.setAttribute('data-tip',mode==='dark'?'Dark mode':'Light mode');
  }

  function applyTheme(mode){
<<<<<<< HEAD
    const chosen=mode==='dark'?'dark':'light';
    root.setAttribute('data-theme',chosen);
    localStorage.setItem('theme',chosen);
    updateThemeToggle(chosen);
  }

  const saved=localStorage.getItem('theme');
  const initial=saved==='dark'||saved==='light'?saved:prefersDark.matches?'dark':'light';
  applyTheme(initial);

  if(themeBtn){
    themeBtn.addEventListener('click',()=>{
      const current=root.getAttribute('data-theme')==='dark'?'dark':'light';
      const next=current==='dark'?'light':'dark';
      applyTheme(next);
=======
    const chosen=mode==='auto'?(prefersDark.matches?'dark':'light'):mode;
    root.setAttribute('data-theme', chosen);
    memoryTheme=mode;
    try{
      const storage=window.localStorage;
      if(storage) storage.setItem('theme', mode);
    }catch(e){}
    setBaseTip(mode);
  }

  const saved=safeGetTheme();
  applyTheme(saved);

  if(themeBtn){
    themeBtn.addEventListener('click',()=>{
      const current=safeGetTheme();
      const next=current==='auto'?'dark':current==='dark'?'light':'auto';
      applyTheme(next);
      if(resetTipTimer) clearTimeout(resetTipTimer);
      themeBtn.setAttribute('data-tip', 'Theme: '+next);
      resetTipTimer=setTimeout(()=>{
        resetTipTimer=null;
        themeBtn.setAttribute('data-tip', baseTip);
      },1200);
>>>>>>> 87f178d2
    });
  }

  document.querySelectorAll('a.btn').forEach(anchor=>{
    anchor.addEventListener('dragstart',ev=>{
      const url=anchor.getAttribute('href');
      ev.dataTransfer.effectAllowed='copy';
      ev.dataTransfer.setData('text/uri-list',url);
      ev.dataTransfer.setData('text/plain',url);
    });
  });

  function fallbackCopy(text){
    const ta=document.createElement('textarea');
    ta.value=text;
    ta.setAttribute('readonly','');
    ta.style.position='absolute';
    ta.style.left='-9999px';
    document.body.appendChild(ta);
    ta.select();
    let ok=false;
    try{ok=document.execCommand('copy');}catch(e){}
    document.body.removeChild(ta);
    return ok;
  }

  function announceLive(message){
    if(!liveRegion) return;
    liveRegion.textContent='';
    if(liveMessageTimer){clearTimeout(liveMessageTimer);}
    if(liveResetTimer){clearTimeout(liveResetTimer);}
    liveMessageTimer=setTimeout(()=>{
      liveRegion.textContent=message;
      liveMessageTimer=null;
    },50);
    liveResetTimer=setTimeout(()=>{
      liveRegion.textContent='';
      liveResetTimer=null;
    },PULSE_TIMEOUT);
  }

  function pulse(el,label){
    if(!el.hasAttribute('data-tip-default')){
      el.setAttribute('data-tip-default',el.getAttribute('data-tip')||'');
    }
    el.setAttribute('data-tip',label);
    if(tipTimers.has(el)){
      clearTimeout(tipTimers.get(el));
    }
    announceLive(label);
    const timeout=setTimeout(()=>{
      el.setAttribute('data-tip',el.getAttribute('data-tip-default')||'');
      tipTimers.delete(el);
    },PULSE_TIMEOUT);
    tipTimers.set(el,timeout);
  }

  document.querySelectorAll('button.copy').forEach(btn=>{
    btn.addEventListener('click',async()=>{
      const url=decodeURIComponent(btn.getAttribute('data-code'));
      try{
        await navigator.clipboard.writeText(url);
        pulse(btn,'Copied!');
      }catch(err){
        fallbackCopy(url)?pulse(btn,'Copied!'):pulse(btn,'Copy failed');
      }
    });
  });

  if(exportBtn){
    exportBtn.addEventListener('click',async()=>{
      const lines=[...document.querySelectorAll('article.card')].map(card=>{
        const name=card.querySelector('.name').textContent.trim();
        const href=card.querySelector('a.btn').getAttribute('href');
        return '- ['+name+']('+href+')';
      }).join('\n');
      try{
        await navigator.clipboard.writeText(lines);
        pulse(exportBtn,'Exported!');
      }catch(err){
        fallbackCopy(lines)?pulse(exportBtn,'Exported!'):pulse(exportBtn,'Copy failed');
      }
    });
  }
})();</script>`;

const html = `<!doctype html>
<html lang="en">
<head>
  <meta charset="utf-8">
  <meta name="viewport" content="width=device-width, initial-scale=1">
  <link href="https://fonts.googleapis.com/css2?family=Inter:wght@400;600;700&display=swap" rel="stylesheet">
  <title>BSP Auto – Bookmarklets</title>
  <style>${css}</style>
</head>
<body>
  <div class="page">
    <header class="topbar">
      <button id="themeToggle" class="theme-toggle" type="button" data-tip="Toggle theme" aria-label="Toggle theme">🌗</button>
    </header>
    <div id="liveRegion" class="visually-hidden" role="status" aria-live="polite" aria-atomic="true"></div>
    <main>
      <h1>BSP Auto – Bookmarklets</h1>
      <p class="subtitle">Drag buttons to your bookmarks bar or click to run.</p>
      <div class="toolbar">
        <button id="exportAll" type="button" data-tip="Copy list as Markdown">🗒️ Export list</button>
      </div>
      <section class="grid">
        ${cardsHtml}
      </section>
    </main>
  </div>
  ${script}
</body>
</html>`;

fs.writeFileSync(OUT, html, "utf8");
console.log(`✅ Built ${OUT} with ${entries.length} bookmarklet(s).`);<|MERGE_RESOLUTION|>--- conflicted
+++ resolved
@@ -442,7 +442,6 @@
   }
 
   function applyTheme(mode){
-<<<<<<< HEAD
     const chosen=mode==='dark'?'dark':'light';
     root.setAttribute('data-theme',chosen);
     localStorage.setItem('theme',chosen);
@@ -458,32 +457,6 @@
       const current=root.getAttribute('data-theme')==='dark'?'dark':'light';
       const next=current==='dark'?'light':'dark';
       applyTheme(next);
-=======
-    const chosen=mode==='auto'?(prefersDark.matches?'dark':'light'):mode;
-    root.setAttribute('data-theme', chosen);
-    memoryTheme=mode;
-    try{
-      const storage=window.localStorage;
-      if(storage) storage.setItem('theme', mode);
-    }catch(e){}
-    setBaseTip(mode);
-  }
-
-  const saved=safeGetTheme();
-  applyTheme(saved);
-
-  if(themeBtn){
-    themeBtn.addEventListener('click',()=>{
-      const current=safeGetTheme();
-      const next=current==='auto'?'dark':current==='dark'?'light':'auto';
-      applyTheme(next);
-      if(resetTipTimer) clearTimeout(resetTipTimer);
-      themeBtn.setAttribute('data-tip', 'Theme: '+next);
-      resetTipTimer=setTimeout(()=>{
-        resetTipTimer=null;
-        themeBtn.setAttribute('data-tip', baseTip);
-      },1200);
->>>>>>> 87f178d2
     });
   }
 
