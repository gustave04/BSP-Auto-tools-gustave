--- conflicted
+++ resolved
@@ -180,11 +180,7 @@
   width: 280px;
   position: absolute;
   top: 0;
-<<<<<<< HEAD
   left: calc(100% + 36px);
-=======
-  left: calc(100% + 28px);
->>>>>>> f93610f7
 }
 
 .tutorial-card h2 {
@@ -330,16 +326,11 @@
 .bookmark-line {
   display: inline-flex;
   align-items: center;
-<<<<<<< HEAD
-  gap: 12px;
-=======
   gap: 10px;
->>>>>>> f93610f7
   flex-wrap: wrap;
   align-self: flex-start;
 }
 
-<<<<<<< HEAD
 .bookmark-line .bookmark-label {
   font-size: 11px;
   font-weight: 650;
@@ -348,8 +339,6 @@
   text-transform: uppercase;
 }
 
-=======
->>>>>>> f93610f7
 span.bookmark-name {
   display: inline-flex;
   align-items: center;
@@ -381,11 +370,7 @@
   background: transparent;
   color: var(--muted);
   cursor: pointer;
-<<<<<<< HEAD
   padding: 4px;
-=======
-  padding: 3px;
->>>>>>> f93610f7
   border-radius: 8px;
   display: inline-flex;
   align-items: center;
@@ -413,63 +398,8 @@
 }
 
 button.copy-name svg {
-<<<<<<< HEAD
   width: 22px;
   height: 22px;
-=======
-  width: 18px;
-  height: 18px;
-}
-
-span.bookmark-name .bookmark-label {
-  text-transform: uppercase;
-  font-size: 11px;
-  letter-spacing: 0.18em;
-  color: var(--muted);
-}
-
-span.bookmark-name .bookmark-value {
-  color: inherit;
-  font-weight: 650;
-}
-
-span.bookmark-name .fallback-note {
-  color: inherit;
-  opacity: 0.75;
-}
-
-button.copy-name {
-  border: none;
-  background: transparent;
-  color: inherit;
-  cursor: pointer;
-  font-size: 14px;
-  line-height: 1;
-  padding: 4px;
-  border-radius: 50%;
-  display: inline-flex;
-  align-items: center;
-  justify-content: center;
-  flex-shrink: 0;
-  transition: background 0.2s ease, transform 0.2s ease;
-}
-
-button.copy-name:hover {
-  background: rgba(255, 255, 255, 0.22);
-  transform: translateY(-1px);
-}
-
-button.copy-name:focus-visible {
-  background: rgba(255, 255, 255, 0.22);
-  outline: 2px solid var(--accent);
-  outline-offset: 2px;
-  transform: translateY(-1px);
-}
-
-html[data-theme="dark"] button.copy-name:hover,
-html[data-theme="dark"] button.copy-name:focus-visible {
-  background: rgba(15, 23, 42, 0.4);
->>>>>>> f93610f7
 }
 
 html[data-theme="dark"] span.bookmark-name {
@@ -561,11 +491,7 @@
           <span class="drag-divider" aria-hidden="true"></span>
           <div class="title-group">
             <span class="name">Copy Bookmarklet</span>
-<<<<<<< HEAD
             <div class="bookmark-line"><span class="bookmark-label">NAME:</span><span class="bookmark-name">Copy - BSP Resa</span><button class="copy-name" type="button" data-name="Copy - BSP Resa" data-tip="Copy name" aria-label="Copy bookmark name"><svg viewBox="0 0 24 24" aria-hidden="true" focusable="false"><rect x="8" y="3.5" width="11.5" height="14.5" rx="2.5" ry="2.5" fill="currentColor"/><rect x="4.5" y="6.5" width="11.5" height="14.5" rx="2.5" ry="2.5" fill="none" stroke="currentColor" stroke-width="1.5" stroke-linejoin="round"/></svg></button></div>
-=======
-            <div class="bookmark-line"><span class="bookmark-name">Copy - BSP Resa</span><button class="copy-name" type="button" data-name="Copy - BSP Resa" data-tip="Copy name" aria-label="Copy bookmark name"><svg viewBox="0 0 24 24" aria-hidden="true" focusable="false"><rect x="8" y="3.5" width="11.5" height="14.5" rx="2.5" ry="2.5" fill="currentColor"/><rect x="4.5" y="6.5" width="11.5" height="14.5" rx="2.5" ry="2.5" fill="none" stroke="currentColor" stroke-width="1.5" stroke-linejoin="round"/></svg></button></div>
->>>>>>> f93610f7
           </div>
         </div>
         <span class="badge">GENERAL</span>
@@ -580,11 +506,7 @@
           <span class="drag-divider" aria-hidden="true"></span>
           <div class="title-group">
             <span class="name">Fill Bookmarklet</span>
-<<<<<<< HEAD
             <div class="bookmark-line"><span class="bookmark-label">NAME:</span><span class="bookmark-name">Fill - BSP Tarifs</span><button class="copy-name" type="button" data-name="Fill - BSP Tarifs" data-tip="Copy name" aria-label="Copy bookmark name"><svg viewBox="0 0 24 24" aria-hidden="true" focusable="false"><rect x="8" y="3.5" width="11.5" height="14.5" rx="2.5" ry="2.5" fill="currentColor"/><rect x="4.5" y="6.5" width="11.5" height="14.5" rx="2.5" ry="2.5" fill="none" stroke="currentColor" stroke-width="1.5" stroke-linejoin="round"/></svg></button></div>
-=======
-            <div class="bookmark-line"><span class="bookmark-name">Fill - BSP Tarifs</span><button class="copy-name" type="button" data-name="Fill - BSP Tarifs" data-tip="Copy name" aria-label="Copy bookmark name"><svg viewBox="0 0 24 24" aria-hidden="true" focusable="false"><rect x="8" y="3.5" width="11.5" height="14.5" rx="2.5" ry="2.5" fill="currentColor"/><rect x="4.5" y="6.5" width="11.5" height="14.5" rx="2.5" ry="2.5" fill="none" stroke="currentColor" stroke-width="1.5" stroke-linejoin="round"/></svg></button></div>
->>>>>>> f93610f7
           </div>
         </div>
         <span class="badge">GENERAL</span>
@@ -603,11 +525,7 @@
         </aside>
       </div>
     </main>
-<<<<<<< HEAD
     <footer class="site-footer">&copy; BSP Auto 2025 · <strong>v1.0.0</strong> (2025-10-31 18:09)</footer>
-=======
-    <footer class="site-footer">&copy; BSP Auto 2025 · (2025-10-31 17:22)</footer>
->>>>>>> f93610f7
   </div>
   <script>
 (function(){
