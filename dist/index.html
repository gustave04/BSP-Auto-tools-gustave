--- conflicted
+++ resolved
@@ -535,11 +535,7 @@
     </article>
       </section>
     </main>
-<<<<<<< HEAD
-    <footer class="site-footer"><strong>v1.0.0</strong> (2025-10-29 15:46)</footer>
-=======
     <footer class="site-footer">&copy; BSP Auto 2025 · <strong>v1.0.0</strong> (2025-10-29 15:45)</footer>
->>>>>>> cd050542
     <div id="toastHost" aria-live="polite" aria-atomic="false"></div>
   </div>
   <script>(function(){
