<!doctype html>
<html lang="en">
<head>
  <meta charset="utf-8">
  <meta name="viewport" content="width=device-width, initial-scale=1">
  <link href="https://fonts.googleapis.com/css2?family=Inter:wght@400;600;700&display=swap" rel="stylesheet">
  <script>(function(){
    try{
      var stored=localStorage.getItem('theme');
      if(stored==='dark'||stored==='light'){
        document.documentElement.setAttribute('data-theme',stored);
      }else if(window.matchMedia&&window.matchMedia('(prefers-color-scheme: dark)').matches){
        document.documentElement.setAttribute('data-theme','dark');
      }
    }catch(e){}
  })();</script>
  <title>BSP Auto – Bookmarklets</title>
  <style>:root {
  color-scheme: light;
  --maxw: 900px;
  --bg: #ffffff;
  --fg: #0f172a;
  --muted: #64748b;
  --accent: #2563eb;
  --accent-fg: #ffffff;
  --card: #f8fafc;
  --border: #e2e8f0;
  --shadow: 0 8px 24px rgba(15, 23, 42, 0.08);
  --shadow-hover: 0 12px 32px rgba(37, 99, 235, 0.18);
  --radius: 14px;
  --tooltip-bg: rgba(15, 23, 42, 0.92);
  --tooltip-fg: #f8fafc;
  --toast-bg: rgba(15, 23, 42, 0.95);
  --toast-fg: #f8fafc;
  --toast-border: rgba(148, 163, 184, 0.35);
}

:root[data-theme="dark"],
body[data-theme="dark"] {
  color-scheme: dark;
  --bg: #0b1220;
  --fg: #e2e8f0;
  --muted: #94a3b8;
  --accent: #3b82f6;
  --accent-fg: #0b1220;
  --card: rgba(15, 23, 42, 0.75);
  --border: rgba(148, 163, 184, 0.26);
  --shadow: 0 12px 32px rgba(8, 15, 35, 0.55);
  --shadow-hover: 0 16px 40px rgba(59, 130, 246, 0.28);
  --tooltip-bg: rgba(226, 232, 240, 0.92);
  --tooltip-fg: #0f172a;
  --toast-bg: rgba(15, 23, 42, 0.85);
  --toast-fg: #e2e8f0;
  --toast-border: rgba(148, 163, 184, 0.3);
}

* {
  box-sizing: border-box;
}

body {
  margin: 0;
  font-family: 'Inter', system-ui, -apple-system, "Segoe UI", Roboto, Ubuntu, Helvetica, Arial;
  background: var(--bg);
  color: var(--fg);
  display: flex;
  flex-direction: column;
  align-items: stretch;
  min-height: 100vh;
  padding: 24px 0 32px;
}

.page {
  width: 100%;
  max-width: var(--maxw);
  margin: 0 auto;
  padding: 0 8px;
}

#toastHost {
  position: fixed;
  top: 24px;
  right: 24px;
  display: flex;
  flex-direction: column;
  gap: 12px;
  z-index: 900;
  pointer-events: none;
}

.toast {
  min-width: 240px;
  max-width: min(320px, calc(100vw - 32px));
  background: var(--toast-bg);
  color: var(--toast-fg);
  border: 1px solid var(--toast-border);
  border-radius: 12px;
  padding: 12px 16px;
  box-shadow: var(--shadow);
  font-weight: 560;
  letter-spacing: 0.01em;
  pointer-events: auto;
  opacity: 0;
  transform: translateY(-10px) scale(0.98);
  animation: toast-in 200ms ease forwards;
}

.toast-leave {
  animation: toast-out 180ms ease forwards;
}

@keyframes toast-in {
  from {
    opacity: 0;
    transform: translateY(-10px) scale(0.96);
  }
  to {
    opacity: 1;
    transform: translateY(0) scale(1);
  }
}

@keyframes toast-out {
  from {
    opacity: 1;
    transform: translateY(0) scale(1);
  }
  to {
    opacity: 0;
    transform: translateY(-10px) scale(0.96);
  }
}

@media (max-width: 600px) {
  #toastHost {
    top: 16px;
    right: 16px;
    left: 16px;
    align-items: flex-end;
  }

  #toastHost .toast {
    width: 100%;
    max-width: 100%;
  }
}

.topbar {
  display: flex;
  justify-content: flex-start;
  padding: 0 30px;
  margin-bottom: 12px;
}


.theme-toggle {
  width: 40px;
  height: 40px;
  border-radius: 50%;
  border: none;
  background: var(--card);
  color: var(--fg);
  display: inline-flex;
  align-items: center;
  justify-content: center;
  font-size: 28px;
  line-height: 1;
  cursor: pointer;
  box-shadow: var(--shadow);
  transition: transform 0.2s ease, box-shadow 0.2s ease;
}

.visually-hidden {
  position: absolute !important;
  width: 1px;
  height: 1px;
  padding: 0;
  margin: -1px;
  overflow: hidden;
  clip: rect(0, 0, 0, 0);
  white-space: nowrap;
  border: 0;
}

.theme-toggle:hover {
  box-shadow: var(--shadow-hover);
  transform: translateY(-1px);
}

.theme-toggle:focus-visible {
  box-shadow: var(--shadow-hover);
  transform: translateY(-1px);
  outline: 2px solid var(--accent);
  outline-offset: 3px;
}

main {
  background: transparent;
}

h1 {
  text-align: center;
  margin: 0 0 6px;
  font-weight: 700;
  letter-spacing: 0.02em;
}

p.subtitle {
  text-align: center;
  color: var(--muted);
  margin: 0;
}

section.grid {
  display: flex;
  flex-direction: column;
  gap: 16px;
  margin-top: 32px;
}

.site-footer {
  margin: 40px 0 10px;
  text-align: center;
  font-size: 0.92rem;
  color: var(--muted);
  letter-spacing: 0.04em;
}

.site-footer strong {
  font-weight: 600;
  color: var(--fg);
}

article.card {
  background: var(--card);
  border: 1px solid var(--border);
  border-radius: var(--radius);
  padding: 16px 18px;
  display: flex;
  flex-direction: column;
  gap: 12px;
  box-shadow: var(--shadow);
  transition: transform 0.2s ease, box-shadow 0.2s ease;
}

article.card:hover {
  transform: translateY(-2px);
  box-shadow: var(--shadow-hover);
}

div.row1 {
  display: flex;
  align-items: center;
  gap: 12px;
  justify-content: space-between;
  flex-wrap: wrap;
}

div.row1-left {
  display: flex;
  align-items: center;
  gap: 12px;
  flex: 1;
  min-width: 240px;
}

div.title-group {
  display: flex;
  flex-direction: column;
  gap: 4px;
  min-width: 0;
}

a.btn {
  background: var(--accent);
  color: var(--accent-fg);
  text-decoration: none;
  padding: 10px 16px;
  border-radius: 12px;
  font-weight: 650;
  display: inline-flex;
  align-items: center;
  gap: 8px;
  box-shadow: var(--shadow);
  transition: transform 0.2s ease, box-shadow 0.2s ease;
}

a.btn:hover,
a.btn:focus-visible {
  box-shadow: var(--shadow-hover);
  transform: translateY(-1px);
  outline: none;
}

span.name {
  font-weight: 600;
}

span.bookmark-name {
  display: inline-flex;
  align-items: center;
  gap: 6px;
  font-size: 12px;
  font-weight: 600;
  letter-spacing: 0.02em;
  color: var(--accent);
  background: rgba(37, 99, 235, 0.12);
  padding: 2px 10px;
  border-radius: 999px;
  align-self: flex-start;
  max-width: 100%;
  word-break: break-word;
}

span.bookmark-name.is-fallback {
  color: var(--muted);
  background: rgba(100, 116, 139, 0.12);
  font-weight: 500;
}

html[data-theme="dark"] span.bookmark-name {
  color: #bfdbfe;
  background: rgba(59, 130, 246, 0.22);
}

html[data-theme="dark"] span.bookmark-name.is-fallback {
  color: var(--muted);
  background: rgba(148, 163, 184, 0.22);
}

span.badge {
  font-size: 13px;
  color: var(--muted);
  border: 1px solid var(--border);
  border-radius: 999px;
  padding: 4px 10px;
  display: inline-flex;
  align-items: center;
  gap: 6px;
  background: transparent;
}

.actions {
  display: flex;
  flex-wrap: wrap;
  gap: 0;
}

.actions button {
  border-radius: 12px;
  border: 1px solid var(--border);
  background: transparent;
  color: var(--fg);
  padding: 8px 12px;
  font-weight: 550;
  cursor: pointer;
  display: inline-flex;
  align-items: center;
  gap: 6px;
  transition: transform 0.2s ease, box-shadow 0.2s ease;
}

.actions button:hover,
.actions button:focus-visible {
  box-shadow: var(--shadow-hover);
  transform: translateY(-1px);
  outline: none;
}

details {
  border-top: 1px dashed var(--border);
  margin-top: 6px;
  padding-top: 6px;
}

summary {
  cursor: pointer;
  color: var(--muted);
  font-size: 13px;
}

div.more {
  font-size: 13px;
  color: var(--muted);
  margin-top: 4px;
}

[data-tip] {
  position: relative;
}

[data-tip]:hover::after,
[data-tip]:focus-visible::after {
  content: attr(data-tip);
  position: absolute;
  left: 50%;
  transform: translate(-50%, -8px);
  bottom: 100%;
  background: var(--tooltip-bg);
  color: var(--tooltip-fg);
  padding: 6px 10px;
  border-radius: 10px;
  font-size: 12px;
  white-space: nowrap;
  box-shadow: var(--shadow);
  pointer-events: none;
}

@media (prefers-reduced-motion: reduce) {
  *,
  *::before,
  *::after {
    transition-duration: 0s !important;
    animation-duration: 0s !important;
  }
}
</style>
</head>
<body>
  <header class="topbar">
    <button id="themeToggle" class="theme-toggle" type="button" data-tip="Toggle theme" aria-label="Toggle theme">🌗</button>
  </header>
  <div class="page">
    <div id="liveRegion" class="visually-hidden" role="status" aria-live="polite" aria-atomic="true"></div>
    <main>
      <h1>BSP Auto – Bookmarklets</h1>
      <p class="subtitle">Drag buttons to your bookmarks bar or click to run.</p>
      <section class="grid">
        <article class="card" data-id="Copy Bookmarklet" data-bookmark="Copy – BSP Resa" data-bookmark-fallback="false">
      <div class="row1">
        <div class="row1-left">
          <a class="btn" draggable="true" href="javascript:(function()%7Bjavascript:(()%20=%3E%20%7B%0A%20%20const%20toStringSafe%20=%20(value)%20=%3E%20(value%20==%20null%20?%20%22%22%20:%20String(value));%0A%0A%20%20const%20normalizeWhitespace%20=%20(value)%20=%3E%20%7B%0A%20%20%20%20const%20text%20=%20toStringSafe(value).replace(/%5B%5Cu00a0%5Cu2000-%5Cu200a%5Cu202f%5Cu205f%5Cu3000%5D/g,%20%22%20%22);%0A%20%20%20%20return%20text.replace(/%5Cs+/g,%20%22%20%22).trim();%0A%20%20%7D;%0A%0A%20%20const%20fixAccents%20=%20(value)%20=%3E%0A%20%20%20%20toStringSafe(value)%0A%20%20%20%20%20%20.replace(/d%EF%BF%BDcembre/gi,%20%22d%C3%A9cembre%22)%0A%20%20%20%20%20%20.replace(/f%EF%BF%BDvrier/gi,%20%22f%C3%A9vrier%22)%0A%20%20%20%20%20%20.replace(/ao%EF%BF%BDt/gi,%20%22ao%C3%BBt%22);%0A%0A%20%20const%20monthLookup%20=%20%7B%0A%20%20%20%20janvier:%20%2201%22,%0A%20%20%20%20fevrier:%20%2202%22,%0A%20%20%20%20mars:%20%2203%22,%0A%20%20%20%20avril:%20%2204%22,%0A%20%20%20%20mai:%20%2205%22,%0A%20%20%20%20juin:%20%2206%22,%0A%20%20%20%20juillet:%20%2207%22,%0A%20%20%20%20aout:%20%2208%22,%0A%20%20%20%20septembre:%20%2209%22,%0A%20%20%20%20octobre:%20%2210%22,%0A%20%20%20%20novembre:%20%2211%22,%0A%20%20%20%20decembre:%20%2212%22,%0A%20%20%7D;%0A%0A%20%20const%20removeWeekday%20=%20(value)%20=%3E%20%7B%0A%20%20%20%20const%20weekdays%20=%20%5B%0A%20%20%20%20%20%20%22lundi%22,%0A%20%20%20%20%20%20%22mardi%22,%0A%20%20%20%20%20%20%22mercredi%22,%0A%20%20%20%20%20%20%22jeudi%22,%0A%20%20%20%20%20%20%22vendredi%22,%0A%20%20%20%20%20%20%22samedi%22,%0A%20%20%20%20%20%20%22dimanche%22,%0A%20%20%20%20%5D;%0A%20%20%20%20const%20pattern%20=%20new%20RegExp(%0A%20%20%20%20%20%20%60%5E(?:$%7Bweekdays.join(%22%7C%22)%7D)(?:%5B%5C%5Cs%5C%5Cu00a0%5C%5Cu202f%5C%5Cu2009%5C%5C.,%5D)+%60,%0A%20%20%20%20%20%20%22i%22%0A%20%20%20%20);%0A%20%20%20%20return%20toStringSafe(value).replace(pattern,%20%22%22);%0A%20%20%7D;%0A%0A%20%20const%20normalizeMonthKey%20=%20(value)%20=%3E%0A%20%20%20%20toStringSafe(value)%0A%20%20%20%20%20%20.toLowerCase()%0A%20%20%20%20%20%20.normalize(%22NFD%22)%0A%20%20%20%20%20%20.replace(/%5B%5Cu0300-%5Cu036f%5D/g,%20%22%22)%0A%20%20%20%20%20%20.replace(/%5B%5Ea-z%5D/g,%20%22%22);%0A%0A%20%20const%20getIata%20=%20(value)%20=%3E%20%7B%0A%20%20%20%20const%20matches%20=%20normalizeWhitespace(value).match(/%5Cb%5BA-Z%5D%7B3%7D%5Cb/g);%0A%20%20%20%20return%20matches%20?%20matches%5Bmatches.length%20-%201%5D%20:%20null;%0A%20%20%7D;%0A%0A%20%20const%20getStationCode%20=%20(value)%20=%3E%20%7B%0A%20%20%20%20const%20match%20=%20toStringSafe(value).match(/-%5Cs*(%5Cd%7B4,5%7D)%5Cs*$/);%0A%20%20%20%20return%20match%20?%20match%5B1%5D%20:%20null;%0A%20%20%7D;%0A%0A%20%20const%20getTime%20=%20(value)%20=%3E%20%7B%0A%20%20%20%20const%20text%20=%20toStringSafe(value);%0A%20%20%20%20const%20regex%20=%20/(?:%5E%7C%5B%5E0-9%5D)(%5Cd%7B1,2%7D)%5Cs*%5B:h%5D%5Cs*(%5Cd%7B2%7D)(?!%5Cd)/gi;%0A%20%20%20%20let%20match;%0A%20%20%20%20let%20lastMatch%20=%20null;%0A%20%20%20%20while%20((match%20=%20regex.exec(text))%20!==%20null)%20%7B%0A%20%20%20%20%20%20lastMatch%20=%20match;%0A%20%20%20%20%7D%0A%20%20%20%20if%20(!lastMatch)%20return%20null;%0A%20%20%20%20const%20hours%20=%20String(parseInt(lastMatch%5B1%5D,%2010)).padStart(2,%20%220%22);%0A%20%20%20%20const%20minutes%20=%20String(parseInt(lastMatch%5B2%5D,%2010)).padStart(2,%20%220%22);%0A%20%20%20%20return%20%60$%7Bhours%7D:$%7Bminutes%7D%60;%0A%20%20%7D;%0A%0A%20%20const%20getDate%20=%20(value)%20=%3E%20%7B%0A%20%20%20%20const%20cleaned%20=%20normalizeWhitespace(removeWeekday(fixAccents(value)));%0A%20%20%20%20const%20match%20=%20cleaned.match(/(%5Cd%7B1,2%7D)%5Cs+(%5Ba-z%C3%A0%C3%A2%C3%A7%C3%A9%C3%A8%C3%AA%C3%AB%C3%AE%C3%AF%C3%B4%C3%BB%C3%B9%C3%BC%C3%BF%C3%B1%C3%A6%C5%93%5D+)%5Cs+(%5Cd%7B4%7D)/i);%0A%20%20%20%20if%20(!match)%20return%20null;%0A%20%20%20%20const%20day%20=%20String(parseInt(match%5B1%5D,%2010)).padStart(2,%20%220%22);%0A%20%20%20%20const%20monthKey%20=%20normalizeMonthKey(match%5B2%5D);%0A%20%20%20%20const%20month%20=%20monthLookup%5BmonthKey%5D;%0A%20%20%20%20if%20(!month)%20return%20null;%0A%20%20%20%20return%20%60$%7Bmatch%5B3%5D%7D-$%7Bmonth%7D-$%7Bday%7D%60;%0A%20%20%7D;%0A%0A%20%20const%20getSectionData%20=%20(selector,%20keyword)%20=%3E%20%7B%0A%20%20%20%20const%20container%20=%20document.querySelector(%22%23infos%22);%0A%20%20%20%20if%20(!container)%20return%20null;%0A%0A%20%20%20%20const%20title%20=%20Array.from(container.querySelectorAll(selector)).find((node)%20=%3E%0A%20%20%20%20%20%20normalizeWhitespace(node.textContent%20%7C%7C%20%22%22).toLowerCase().includes(keyword)%0A%20%20%20%20);%0A%0A%20%20%20%20if%20(!title)%20return%20null;%0A%0A%20%20%20%20const%20findNextTxt%20=%20(node)%20=%3E%20%7B%0A%20%20%20%20%20%20let%20current%20=%20node.nextElementSibling;%0A%20%20%20%20%20%20while%20(current)%20%7B%0A%20%20%20%20%20%20%20%20if%20(current.classList%20&&%20current.classList.contains(%22txt%22))%20%7B%0A%20%20%20%20%20%20%20%20%20%20return%20current;%0A%20%20%20%20%20%20%20%20%7D%0A%20%20%20%20%20%20%20%20current%20=%20current.nextElementSibling;%0A%20%20%20%20%20%20%7D%0A%20%20%20%20%20%20return%20null;%0A%20%20%20%20%7D;%0A%0A%20%20%20%20const%20stationElement%20=%20findNextTxt(title);%0A%20%20%20%20const%20dateElement%20=%20stationElement%20?%20findNextTxt(stationElement)%20:%20null;%0A%0A%20%20%20%20const%20stationLine%20=%20stationElement%20?%20stationElement.textContent%20:%20%22%22;%0A%20%20%20%20const%20boldNode%20=%20stationElement%20?%20stationElement.querySelector(%22b%22)%20:%20null;%0A%20%20%20%20const%20stationRaw%20=%20normalizeWhitespace(boldNode%20?%20boldNode.textContent%20:%20%22%22);%0A%20%20%20%20const%20stationCode%20=%20stationElement%20?%20getStationCode(normalizeWhitespace(stationLine))%20:%20null;%0A%20%20%20%20const%20iata%20=%20stationRaw%20?%20getIata(stationRaw)%20:%20null;%0A%0A%20%20%20%20const%20dateRaw%20=%20normalizeWhitespace(dateElement%20?%20dateElement.textContent%20:%20%22%22);%0A%20%20%20%20const%20time%20=%20dateRaw%20?%20getTime(dateRaw)%20:%20null;%0A%20%20%20%20const%20date%20=%20dateRaw%20?%20getDate(dateRaw)%20:%20null;%0A%0A%20%20%20%20return%20%7B%0A%20%20%20%20%20%20station:%20%7B%0A%20%20%20%20%20%20%20%20raw:%20stationRaw%20%7C%7C%20null,%0A%20%20%20%20%20%20%20%20stationCode:%20stationCode%20%7C%7C%20null,%0A%20%20%20%20%20%20%20%20iata,%0A%20%20%20%20%20%20%7D,%0A%20%20%20%20%20%20datetime:%20%7B%0A%20%20%20%20%20%20%20%20dateRaw:%20dateRaw%20%7C%7C%20null,%0A%20%20%20%20%20%20%20%20date:%20date%20%7C%7C%20null,%0A%20%20%20%20%20%20%20%20time,%0A%20%20%20%20%20%20%7D,%0A%20%20%20%20%7D;%0A%20%20%7D;%0A%0A%20%20const%20pickupData%20=%20getSectionData(%22.tit%22,%20%22prise%22);%0A%20%20const%20returnData%20=%20getSectionData(%22.tit.top1%22,%20%22retour%22);%0A%0A%20%20const%20result%20=%20%7B%0A%20%20%20%20pickupStation:%20pickupData%0A%20%20%20%20%20%20?%20pickupData.station%0A%20%20%20%20%20%20:%20%7B%20raw:%20null,%20stationCode:%20null,%20iata:%20null%20%7D,%0A%20%20%20%20pickup:%20pickupData%0A%20%20%20%20%20%20?%20pickupData.datetime%0A%20%20%20%20%20%20:%20%7B%20dateRaw:%20null,%20date:%20null,%20time:%20null%20%7D,%0A%20%20%20%20returnStation:%20returnData%0A%20%20%20%20%20%20?%20returnData.station%0A%20%20%20%20%20%20:%20%7B%20raw:%20null,%20stationCode:%20null,%20iata:%20null%20%7D,%0A%20%20%20%20return:%20returnData%0A%20%20%20%20%20%20?%20returnData.datetime%0A%20%20%20%20%20%20:%20%7B%20dateRaw:%20null,%20date:%20null,%20time:%20null%20%7D,%0A%20%20%7D;%0A%0A%20%20const%20logStructuredResult%20=%20(data)%20=%3E%20%7B%0A%20%20%20%20if%20(!data%20%7C%7C%20typeof%20data%20!==%20%22object%22)%20%7B%0A%20%20%20%20%20%20console.warn(%22bspAutoBookingData%20is%20empty%20or%20invalid%22,%20data);%0A%20%20%20%20%20%20return;%0A%20%20%20%20%7D%0A%0A%20%20%20%20console.group(%22bspAutoBookingData%20(structured)%22);%0A%20%20%20%20%5B%0A%20%20%20%20%20%20%7B%20title:%20%22Pickup%20Station%22,%20value:%20data.pickupStation%20%7D,%0A%20%20%20%20%20%20%7B%20title:%20%22Pickup%20Date/Time%22,%20value:%20data.pickup%20%7D,%0A%20%20%20%20%20%20%7B%20title:%20%22Return%20Station%22,%20value:%20data.returnStation%20%7D,%0A%20%20%20%20%20%20%7B%20title:%20%22Return%20Date/Time%22,%20value:%20data.return%20%7D,%0A%20%20%20%20%5D.forEach((%7B%20title,%20value%20%7D)%20=%3E%20%7B%0A%20%20%20%20%20%20console.group(title);%0A%20%20%20%20%20%20if%20(value%20&&%20typeof%20value%20===%20%22object%22)%20%7B%0A%20%20%20%20%20%20%20%20console.table(%5Bvalue%5D);%0A%20%20%20%20%20%20%7D%20else%20%7B%0A%20%20%20%20%20%20%20%20console.log(value);%0A%20%20%20%20%20%20%7D%0A%20%20%20%20%20%20console.groupEnd();%0A%20%20%20%20%7D);%0A%20%20%20%20console.groupEnd();%0A%20%20%7D;%0A%0A%20%20const%20hasNonNullValue%20=%20(value)%20=%3E%20%7B%0A%20%20%20%20if%20(Array.isArray(value))%20%7B%0A%20%20%20%20%20%20return%20value.some(hasNonNullValue);%0A%20%20%20%20%7D%0A%20%20%20%20if%20(value%20&&%20typeof%20value%20===%20%22object%22)%20%7B%0A%20%20%20%20%20%20return%20Object.values(value).some(hasNonNullValue);%0A%20%20%20%20%7D%0A%20%20%20%20return%20value%20!=%20null;%0A%20%20%7D;%0A%0A%20%20const%20showToast%20=%20(message,%20%7B%20error%20=%20false%20%7D%20=%20%7B%7D)%20=%3E%20%7B%0A%20%20%20%20const%20existing%20=%20document.querySelector(%22%23bsp-auto-toast%22);%0A%20%20%20%20if%20(existing)%20%7B%0A%20%20%20%20%20%20existing.remove();%0A%20%20%20%20%7D%0A%20%20%20%20const%20toast%20=%20document.createElement(%22div%22);%0A%20%20%20%20toast.id%20=%20%22bsp-auto-toast%22;%0A%20%20%20%20toast.style.position%20=%20%22fixed%22;%0A%20%20%20%20toast.style.top%20=%20%2216px%22;%0A%20%20%20%20toast.style.left%20=%20%2250%25%22;%0A%20%20%20%20toast.style.transform%20=%20%22translateX(-50%25)%22;%0A%20%20%20%20toast.style.padding%20=%20%2210px%2016px%22;%0A%20%20%20%20toast.style.background%20=%20error%20?%20%22%23e67e22%22%20:%20%22%232ecc71%22;%0A%20%20%20%20toast.style.color%20=%20%22%23fff%22;%0A%20%20%20%20toast.style.font%20=%20%2214px/1.4%20sans-serif%22;%0A%20%20%20%20toast.style.borderRadius%20=%20%224px%22;%0A%20%20%20%20toast.style.boxShadow%20=%20%220%204px%2012px%20rgba(0,%200,%200,%200.15)%22;%0A%20%20%20%20toast.style.zIndex%20=%20%222147483647%22;%0A%20%20%20%20toast.style.display%20=%20%22flex%22;%0A%20%20%20%20toast.style.alignItems%20=%20%22center%22;%0A%20%20%20%20toast.style.gap%20=%20%2212px%22;%0A%0A%20%20%20%20const%20label%20=%20document.createElement(%22span%22);%0A%20%20%20%20label.textContent%20=%20message;%0A%20%20%20%20toast.appendChild(label);%0A%0A%20%20%20%20document.body.appendChild(toast);%0A%20%20%20%20setTimeout(()%20=%3E%20%7B%0A%20%20%20%20%20%20toast.style.transition%20=%20%22opacity%20200ms%20ease%22;%0A%20%20%20%20%20%20toast.style.opacity%20=%20%220%22;%0A%20%20%20%20%20%20setTimeout(()%20=%3E%20toast.remove(),%20220);%0A%20%20%20%20%7D,%204000);%0A%20%20%7D;%0A%0A%20%20if%20(!hasNonNullValue(result))%20%7B%0A%20%20%20%20console.warn(%22No%20BSP%20data%20found%22,%20result);%0A%20%20%20%20showToast(%22No%20data%20found%22,%20%7B%20error:%20true%20%7D);%0A%20%20%20%20return;%0A%20%20%7D%0A%0A%20%20try%20%7B%0A%20%20%20%20localStorage.setItem(%22bspAutoBookingData%22,%20JSON.stringify(result));%0A%20%20%20%20console.info(%22bspAutoBookingData%20updated%22,%20result);%0A%20%20%20%20logStructuredResult(result);%0A%20%20%20%20showToast(%22BSP%20data%20copied%22);%0A%20%20%20%20const%20openPasteBookmarkletPage%20=%20()%20=%3E%0A%20%20%20%20%20%20window.open(%0A%20%20%20%20%20%20%20%20%22https://www.bsp-auto.com/auto_2175bsp/tarifs.asp%22,%0A%20%20%20%20%20%20%20%20%22_blank%22,%0A%20%20%20%20%20%20%20%20%22noopener%22%0A%20%20%20%20%20%20);%0A%20%20%20%20setTimeout(openPasteBookmarkletPage,%201000);%0A%20%20%7D%20catch%20(error)%20%7B%0A%20%20%20%20console.error(%22Failed%20to%20store%20bspAutoBookingData%22,%20error,%20result);%0A%20%20%20%20showToast(%22Failed%20to%20copy%20BSP%20data%22,%20%7B%20error:%20true%20%7D);%0A%20%20%7D%0A%7D)();%0A%7D)();" data-tip="Drag to bookmarks">Copy – BSP Resa</a>
          <div class="title-group">
            <span class="name">Copy Bookmarklet</span>
            <span class="bookmark-name">Bookmark: Copy – BSP Resa</span>
          </div>
        </div>
        <span class="badge">Last update: 29/10/2025</span>
      </div>
      <div class="actions">
        <button class="copy" type="button" data-code="javascript%3A(function()%257Bjavascript%3A(()%2520%3D%253E%2520%257B%250A%2520%2520const%2520toStringSafe%2520%3D%2520(value)%2520%3D%253E%2520(value%2520%3D%3D%2520null%2520%3F%2520%2522%2522%2520%3A%2520String(value))%3B%250A%250A%2520%2520const%2520normalizeWhitespace%2520%3D%2520(value)%2520%3D%253E%2520%257B%250A%2520%2520%2520%2520const%2520text%2520%3D%2520toStringSafe(value).replace(%2F%255B%255Cu00a0%255Cu2000-%255Cu200a%255Cu202f%255Cu205f%255Cu3000%255D%2Fg%2C%2520%2522%2520%2522)%3B%250A%2520%2520%2520%2520return%2520text.replace(%2F%255Cs%2B%2Fg%2C%2520%2522%2520%2522).trim()%3B%250A%2520%2520%257D%3B%250A%250A%2520%2520const%2520fixAccents%2520%3D%2520(value)%2520%3D%253E%250A%2520%2520%2520%2520toStringSafe(value)%250A%2520%2520%2520%2520%2520%2520.replace(%2Fd%25EF%25BF%25BDcembre%2Fgi%2C%2520%2522d%25C3%25A9cembre%2522)%250A%2520%2520%2520%2520%2520%2520.replace(%2Ff%25EF%25BF%25BDvrier%2Fgi%2C%2520%2522f%25C3%25A9vrier%2522)%250A%2520%2520%2520%2520%2520%2520.replace(%2Fao%25EF%25BF%25BDt%2Fgi%2C%2520%2522ao%25C3%25BBt%2522)%3B%250A%250A%2520%2520const%2520monthLookup%2520%3D%2520%257B%250A%2520%2520%2520%2520janvier%3A%2520%252201%2522%2C%250A%2520%2520%2520%2520fevrier%3A%2520%252202%2522%2C%250A%2520%2520%2520%2520mars%3A%2520%252203%2522%2C%250A%2520%2520%2520%2520avril%3A%2520%252204%2522%2C%250A%2520%2520%2520%2520mai%3A%2520%252205%2522%2C%250A%2520%2520%2520%2520juin%3A%2520%252206%2522%2C%250A%2520%2520%2520%2520juillet%3A%2520%252207%2522%2C%250A%2520%2520%2520%2520aout%3A%2520%252208%2522%2C%250A%2520%2520%2520%2520septembre%3A%2520%252209%2522%2C%250A%2520%2520%2520%2520octobre%3A%2520%252210%2522%2C%250A%2520%2520%2520%2520novembre%3A%2520%252211%2522%2C%250A%2520%2520%2520%2520decembre%3A%2520%252212%2522%2C%250A%2520%2520%257D%3B%250A%250A%2520%2520const%2520removeWeekday%2520%3D%2520(value)%2520%3D%253E%2520%257B%250A%2520%2520%2520%2520const%2520weekdays%2520%3D%2520%255B%250A%2520%2520%2520%2520%2520%2520%2522lundi%2522%2C%250A%2520%2520%2520%2520%2520%2520%2522mardi%2522%2C%250A%2520%2520%2520%2520%2520%2520%2522mercredi%2522%2C%250A%2520%2520%2520%2520%2520%2520%2522jeudi%2522%2C%250A%2520%2520%2520%2520%2520%2520%2522vendredi%2522%2C%250A%2520%2520%2520%2520%2520%2520%2522samedi%2522%2C%250A%2520%2520%2520%2520%2520%2520%2522dimanche%2522%2C%250A%2520%2520%2520%2520%255D%3B%250A%2520%2520%2520%2520const%2520pattern%2520%3D%2520new%2520RegExp(%250A%2520%2520%2520%2520%2520%2520%2560%255E(%3F%3A%24%257Bweekdays.join(%2522%257C%2522)%257D)(%3F%3A%255B%255C%255Cs%255C%255Cu00a0%255C%255Cu202f%255C%255Cu2009%255C%255C.%2C%255D)%2B%2560%2C%250A%2520%2520%2520%2520%2520%2520%2522i%2522%250A%2520%2520%2520%2520)%3B%250A%2520%2520%2520%2520return%2520toStringSafe(value).replace(pattern%2C%2520%2522%2522)%3B%250A%2520%2520%257D%3B%250A%250A%2520%2520const%2520normalizeMonthKey%2520%3D%2520(value)%2520%3D%253E%250A%2520%2520%2520%2520toStringSafe(value)%250A%2520%2520%2520%2520%2520%2520.toLowerCase()%250A%2520%2520%2520%2520%2520%2520.normalize(%2522NFD%2522)%250A%2520%2520%2520%2520%2520%2520.replace(%2F%255B%255Cu0300-%255Cu036f%255D%2Fg%2C%2520%2522%2522)%250A%2520%2520%2520%2520%2520%2520.replace(%2F%255B%255Ea-z%255D%2Fg%2C%2520%2522%2522)%3B%250A%250A%2520%2520const%2520getIata%2520%3D%2520(value)%2520%3D%253E%2520%257B%250A%2520%2520%2520%2520const%2520matches%2520%3D%2520normalizeWhitespace(value).match(%2F%255Cb%255BA-Z%255D%257B3%257D%255Cb%2Fg)%3B%250A%2520%2520%2520%2520return%2520matches%2520%3F%2520matches%255Bmatches.length%2520-%25201%255D%2520%3A%2520null%3B%250A%2520%2520%257D%3B%250A%250A%2520%2520const%2520getStationCode%2520%3D%2520(value)%2520%3D%253E%2520%257B%250A%2520%2520%2520%2520const%2520match%2520%3D%2520toStringSafe(value).match(%2F-%255Cs*(%255Cd%257B4%2C5%257D)%255Cs*%24%2F)%3B%250A%2520%2520%2520%2520return%2520match%2520%3F%2520match%255B1%255D%2520%3A%2520null%3B%250A%2520%2520%257D%3B%250A%250A%2520%2520const%2520getTime%2520%3D%2520(value)%2520%3D%253E%2520%257B%250A%2520%2520%2520%2520const%2520text%2520%3D%2520toStringSafe(value)%3B%250A%2520%2520%2520%2520const%2520regex%2520%3D%2520%2F(%3F%3A%255E%257C%255B%255E0-9%255D)(%255Cd%257B1%2C2%257D)%255Cs*%255B%3Ah%255D%255Cs*(%255Cd%257B2%257D)(%3F!%255Cd)%2Fgi%3B%250A%2520%2520%2520%2520let%2520match%3B%250A%2520%2520%2520%2520let%2520lastMatch%2520%3D%2520null%3B%250A%2520%2520%2520%2520while%2520((match%2520%3D%2520regex.exec(text))%2520!%3D%3D%2520null)%2520%257B%250A%2520%2520%2520%2520%2520%2520lastMatch%2520%3D%2520match%3B%250A%2520%2520%2520%2520%257D%250A%2520%2520%2520%2520if%2520(!lastMatch)%2520return%2520null%3B%250A%2520%2520%2520%2520const%2520hours%2520%3D%2520String(parseInt(lastMatch%255B1%255D%2C%252010)).padStart(2%2C%2520%25220%2522)%3B%250A%2520%2520%2520%2520const%2520minutes%2520%3D%2520String(parseInt(lastMatch%255B2%255D%2C%252010)).padStart(2%2C%2520%25220%2522)%3B%250A%2520%2520%2520%2520return%2520%2560%24%257Bhours%257D%3A%24%257Bminutes%257D%2560%3B%250A%2520%2520%257D%3B%250A%250A%2520%2520const%2520getDate%2520%3D%2520(value)%2520%3D%253E%2520%257B%250A%2520%2520%2520%2520const%2520cleaned%2520%3D%2520normalizeWhitespace(removeWeekday(fixAccents(value)))%3B%250A%2520%2520%2520%2520const%2520match%2520%3D%2520cleaned.match(%2F(%255Cd%257B1%2C2%257D)%255Cs%2B(%255Ba-z%25C3%25A0%25C3%25A2%25C3%25A7%25C3%25A9%25C3%25A8%25C3%25AA%25C3%25AB%25C3%25AE%25C3%25AF%25C3%25B4%25C3%25BB%25C3%25B9%25C3%25BC%25C3%25BF%25C3%25B1%25C3%25A6%25C5%2593%255D%2B)%255Cs%2B(%255Cd%257B4%257D)%2Fi)%3B%250A%2520%2520%2520%2520if%2520(!match)%2520return%2520null%3B%250A%2520%2520%2520%2520const%2520day%2520%3D%2520String(parseInt(match%255B1%255D%2C%252010)).padStart(2%2C%2520%25220%2522)%3B%250A%2520%2520%2520%2520const%2520monthKey%2520%3D%2520normalizeMonthKey(match%255B2%255D)%3B%250A%2520%2520%2520%2520const%2520month%2520%3D%2520monthLookup%255BmonthKey%255D%3B%250A%2520%2520%2520%2520if%2520(!month)%2520return%2520null%3B%250A%2520%2520%2520%2520return%2520%2560%24%257Bmatch%255B3%255D%257D-%24%257Bmonth%257D-%24%257Bday%257D%2560%3B%250A%2520%2520%257D%3B%250A%250A%2520%2520const%2520getSectionData%2520%3D%2520(selector%2C%2520keyword)%2520%3D%253E%2520%257B%250A%2520%2520%2520%2520const%2520container%2520%3D%2520document.querySelector(%2522%2523infos%2522)%3B%250A%2520%2520%2520%2520if%2520(!container)%2520return%2520null%3B%250A%250A%2520%2520%2520%2520const%2520title%2520%3D%2520Array.from(container.querySelectorAll(selector)).find((node)%2520%3D%253E%250A%2520%2520%2520%2520%2520%2520normalizeWhitespace(node.textContent%2520%257C%257C%2520%2522%2522).toLowerCase().includes(keyword)%250A%2520%2520%2520%2520)%3B%250A%250A%2520%2520%2520%2520if%2520(!title)%2520return%2520null%3B%250A%250A%2520%2520%2520%2520const%2520findNextTxt%2520%3D%2520(node)%2520%3D%253E%2520%257B%250A%2520%2520%2520%2520%2520%2520let%2520current%2520%3D%2520node.nextElementSibling%3B%250A%2520%2520%2520%2520%2520%2520while%2520(current)%2520%257B%250A%2520%2520%2520%2520%2520%2520%2520%2520if%2520(current.classList%2520%26%26%2520current.classList.contains(%2522txt%2522))%2520%257B%250A%2520%2520%2520%2520%2520%2520%2520%2520%2520%2520return%2520current%3B%250A%2520%2520%2520%2520%2520%2520%2520%2520%257D%250A%2520%2520%2520%2520%2520%2520%2520%2520current%2520%3D%2520current.nextElementSibling%3B%250A%2520%2520%2520%2520%2520%2520%257D%250A%2520%2520%2520%2520%2520%2520return%2520null%3B%250A%2520%2520%2520%2520%257D%3B%250A%250A%2520%2520%2520%2520const%2520stationElement%2520%3D%2520findNextTxt(title)%3B%250A%2520%2520%2520%2520const%2520dateElement%2520%3D%2520stationElement%2520%3F%2520findNextTxt(stationElement)%2520%3A%2520null%3B%250A%250A%2520%2520%2520%2520const%2520stationLine%2520%3D%2520stationElement%2520%3F%2520stationElement.textContent%2520%3A%2520%2522%2522%3B%250A%2520%2520%2520%2520const%2520boldNode%2520%3D%2520stationElement%2520%3F%2520stationElement.querySelector(%2522b%2522)%2520%3A%2520null%3B%250A%2520%2520%2520%2520const%2520stationRaw%2520%3D%2520normalizeWhitespace(boldNode%2520%3F%2520boldNode.textContent%2520%3A%2520%2522%2522)%3B%250A%2520%2520%2520%2520const%2520stationCode%2520%3D%2520stationElement%2520%3F%2520getStationCode(normalizeWhitespace(stationLine))%2520%3A%2520null%3B%250A%2520%2520%2520%2520const%2520iata%2520%3D%2520stationRaw%2520%3F%2520getIata(stationRaw)%2520%3A%2520null%3B%250A%250A%2520%2520%2520%2520const%2520dateRaw%2520%3D%2520normalizeWhitespace(dateElement%2520%3F%2520dateElement.textContent%2520%3A%2520%2522%2522)%3B%250A%2520%2520%2520%2520const%2520time%2520%3D%2520dateRaw%2520%3F%2520getTime(dateRaw)%2520%3A%2520null%3B%250A%2520%2520%2520%2520const%2520date%2520%3D%2520dateRaw%2520%3F%2520getDate(dateRaw)%2520%3A%2520null%3B%250A%250A%2520%2520%2520%2520return%2520%257B%250A%2520%2520%2520%2520%2520%2520station%3A%2520%257B%250A%2520%2520%2520%2520%2520%2520%2520%2520raw%3A%2520stationRaw%2520%257C%257C%2520null%2C%250A%2520%2520%2520%2520%2520%2520%2520%2520stationCode%3A%2520stationCode%2520%257C%257C%2520null%2C%250A%2520%2520%2520%2520%2520%2520%2520%2520iata%2C%250A%2520%2520%2520%2520%2520%2520%257D%2C%250A%2520%2520%2520%2520%2520%2520datetime%3A%2520%257B%250A%2520%2520%2520%2520%2520%2520%2520%2520dateRaw%3A%2520dateRaw%2520%257C%257C%2520null%2C%250A%2520%2520%2520%2520%2520%2520%2520%2520date%3A%2520date%2520%257C%257C%2520null%2C%250A%2520%2520%2520%2520%2520%2520%2520%2520time%2C%250A%2520%2520%2520%2520%2520%2520%257D%2C%250A%2520%2520%2520%2520%257D%3B%250A%2520%2520%257D%3B%250A%250A%2520%2520const%2520pickupData%2520%3D%2520getSectionData(%2522.tit%2522%2C%2520%2522prise%2522)%3B%250A%2520%2520const%2520returnData%2520%3D%2520getSectionData(%2522.tit.top1%2522%2C%2520%2522retour%2522)%3B%250A%250A%2520%2520const%2520result%2520%3D%2520%257B%250A%2520%2520%2520%2520pickupStation%3A%2520pickupData%250A%2520%2520%2520%2520%2520%2520%3F%2520pickupData.station%250A%2520%2520%2520%2520%2520%2520%3A%2520%257B%2520raw%3A%2520null%2C%2520stationCode%3A%2520null%2C%2520iata%3A%2520null%2520%257D%2C%250A%2520%2520%2520%2520pickup%3A%2520pickupData%250A%2520%2520%2520%2520%2520%2520%3F%2520pickupData.datetime%250A%2520%2520%2520%2520%2520%2520%3A%2520%257B%2520dateRaw%3A%2520null%2C%2520date%3A%2520null%2C%2520time%3A%2520null%2520%257D%2C%250A%2520%2520%2520%2520returnStation%3A%2520returnData%250A%2520%2520%2520%2520%2520%2520%3F%2520returnData.station%250A%2520%2520%2520%2520%2520%2520%3A%2520%257B%2520raw%3A%2520null%2C%2520stationCode%3A%2520null%2C%2520iata%3A%2520null%2520%257D%2C%250A%2520%2520%2520%2520return%3A%2520returnData%250A%2520%2520%2520%2520%2520%2520%3F%2520returnData.datetime%250A%2520%2520%2520%2520%2520%2520%3A%2520%257B%2520dateRaw%3A%2520null%2C%2520date%3A%2520null%2C%2520time%3A%2520null%2520%257D%2C%250A%2520%2520%257D%3B%250A%250A%2520%2520const%2520logStructuredResult%2520%3D%2520(data)%2520%3D%253E%2520%257B%250A%2520%2520%2520%2520if%2520(!data%2520%257C%257C%2520typeof%2520data%2520!%3D%3D%2520%2522object%2522)%2520%257B%250A%2520%2520%2520%2520%2520%2520console.warn(%2522bspAutoBookingData%2520is%2520empty%2520or%2520invalid%2522%2C%2520data)%3B%250A%2520%2520%2520%2520%2520%2520return%3B%250A%2520%2520%2520%2520%257D%250A%250A%2520%2520%2520%2520console.group(%2522bspAutoBookingData%2520(structured)%2522)%3B%250A%2520%2520%2520%2520%255B%250A%2520%2520%2520%2520%2520%2520%257B%2520title%3A%2520%2522Pickup%2520Station%2522%2C%2520value%3A%2520data.pickupStation%2520%257D%2C%250A%2520%2520%2520%2520%2520%2520%257B%2520title%3A%2520%2522Pickup%2520Date%2FTime%2522%2C%2520value%3A%2520data.pickup%2520%257D%2C%250A%2520%2520%2520%2520%2520%2520%257B%2520title%3A%2520%2522Return%2520Station%2522%2C%2520value%3A%2520data.returnStation%2520%257D%2C%250A%2520%2520%2520%2520%2520%2520%257B%2520title%3A%2520%2522Return%2520Date%2FTime%2522%2C%2520value%3A%2520data.return%2520%257D%2C%250A%2520%2520%2520%2520%255D.forEach((%257B%2520title%2C%2520value%2520%257D)%2520%3D%253E%2520%257B%250A%2520%2520%2520%2520%2520%2520console.group(title)%3B%250A%2520%2520%2520%2520%2520%2520if%2520(value%2520%26%26%2520typeof%2520value%2520%3D%3D%3D%2520%2522object%2522)%2520%257B%250A%2520%2520%2520%2520%2520%2520%2520%2520console.table(%255Bvalue%255D)%3B%250A%2520%2520%2520%2520%2520%2520%257D%2520else%2520%257B%250A%2520%2520%2520%2520%2520%2520%2520%2520console.log(value)%3B%250A%2520%2520%2520%2520%2520%2520%257D%250A%2520%2520%2520%2520%2520%2520console.groupEnd()%3B%250A%2520%2520%2520%2520%257D)%3B%250A%2520%2520%2520%2520console.groupEnd()%3B%250A%2520%2520%257D%3B%250A%250A%2520%2520const%2520hasNonNullValue%2520%3D%2520(value)%2520%3D%253E%2520%257B%250A%2520%2520%2520%2520if%2520(Array.isArray(value))%2520%257B%250A%2520%2520%2520%2520%2520%2520return%2520value.some(hasNonNullValue)%3B%250A%2520%2520%2520%2520%257D%250A%2520%2520%2520%2520if%2520(value%2520%26%26%2520typeof%2520value%2520%3D%3D%3D%2520%2522object%2522)%2520%257B%250A%2520%2520%2520%2520%2520%2520return%2520Object.values(value).some(hasNonNullValue)%3B%250A%2520%2520%2520%2520%257D%250A%2520%2520%2520%2520return%2520value%2520!%3D%2520null%3B%250A%2520%2520%257D%3B%250A%250A%2520%2520const%2520showToast%2520%3D%2520(message%2C%2520%257B%2520error%2520%3D%2520false%2520%257D%2520%3D%2520%257B%257D)%2520%3D%253E%2520%257B%250A%2520%2520%2520%2520const%2520existing%2520%3D%2520document.querySelector(%2522%2523bsp-auto-toast%2522)%3B%250A%2520%2520%2520%2520if%2520(existing)%2520%257B%250A%2520%2520%2520%2520%2520%2520existing.remove()%3B%250A%2520%2520%2520%2520%257D%250A%2520%2520%2520%2520const%2520toast%2520%3D%2520document.createElement(%2522div%2522)%3B%250A%2520%2520%2520%2520toast.id%2520%3D%2520%2522bsp-auto-toast%2522%3B%250A%2520%2520%2520%2520toast.style.position%2520%3D%2520%2522fixed%2522%3B%250A%2520%2520%2520%2520toast.style.top%2520%3D%2520%252216px%2522%3B%250A%2520%2520%2520%2520toast.style.left%2520%3D%2520%252250%2525%2522%3B%250A%2520%2520%2520%2520toast.style.transform%2520%3D%2520%2522translateX(-50%2525)%2522%3B%250A%2520%2520%2520%2520toast.style.padding%2520%3D%2520%252210px%252016px%2522%3B%250A%2520%2520%2520%2520toast.style.background%2520%3D%2520error%2520%3F%2520%2522%2523e67e22%2522%2520%3A%2520%2522%25232ecc71%2522%3B%250A%2520%2520%2520%2520toast.style.color%2520%3D%2520%2522%2523fff%2522%3B%250A%2520%2520%2520%2520toast.style.font%2520%3D%2520%252214px%2F1.4%2520sans-serif%2522%3B%250A%2520%2520%2520%2520toast.style.borderRadius%2520%3D%2520%25224px%2522%3B%250A%2520%2520%2520%2520toast.style.boxShadow%2520%3D%2520%25220%25204px%252012px%2520rgba(0%2C%25200%2C%25200%2C%25200.15)%2522%3B%250A%2520%2520%2520%2520toast.style.zIndex%2520%3D%2520%25222147483647%2522%3B%250A%2520%2520%2520%2520toast.style.display%2520%3D%2520%2522flex%2522%3B%250A%2520%2520%2520%2520toast.style.alignItems%2520%3D%2520%2522center%2522%3B%250A%2520%2520%2520%2520toast.style.gap%2520%3D%2520%252212px%2522%3B%250A%250A%2520%2520%2520%2520const%2520label%2520%3D%2520document.createElement(%2522span%2522)%3B%250A%2520%2520%2520%2520label.textContent%2520%3D%2520message%3B%250A%2520%2520%2520%2520toast.appendChild(label)%3B%250A%250A%2520%2520%2520%2520document.body.appendChild(toast)%3B%250A%2520%2520%2520%2520setTimeout(()%2520%3D%253E%2520%257B%250A%2520%2520%2520%2520%2520%2520toast.style.transition%2520%3D%2520%2522opacity%2520200ms%2520ease%2522%3B%250A%2520%2520%2520%2520%2520%2520toast.style.opacity%2520%3D%2520%25220%2522%3B%250A%2520%2520%2520%2520%2520%2520setTimeout(()%2520%3D%253E%2520toast.remove()%2C%2520220)%3B%250A%2520%2520%2520%2520%257D%2C%25204000)%3B%250A%2520%2520%257D%3B%250A%250A%2520%2520if%2520(!hasNonNullValue(result))%2520%257B%250A%2520%2520%2520%2520console.warn(%2522No%2520BSP%2520data%2520found%2522%2C%2520result)%3B%250A%2520%2520%2520%2520showToast(%2522No%2520data%2520found%2522%2C%2520%257B%2520error%3A%2520true%2520%257D)%3B%250A%2520%2520%2520%2520return%3B%250A%2520%2520%257D%250A%250A%2520%2520try%2520%257B%250A%2520%2520%2520%2520localStorage.setItem(%2522bspAutoBookingData%2522%2C%2520JSON.stringify(result))%3B%250A%2520%2520%2520%2520console.info(%2522bspAutoBookingData%2520updated%2522%2C%2520result)%3B%250A%2520%2520%2520%2520logStructuredResult(result)%3B%250A%2520%2520%2520%2520showToast(%2522BSP%2520data%2520copied%2522)%3B%250A%2520%2520%2520%2520const%2520openPasteBookmarkletPage%2520%3D%2520()%2520%3D%253E%250A%2520%2520%2520%2520%2520%2520window.open(%250A%2520%2520%2520%2520%2520%2520%2520%2520%2522https%3A%2F%2Fwww.bsp-auto.com%2Fauto_2175bsp%2Ftarifs.asp%2522%2C%250A%2520%2520%2520%2520%2520%2520%2520%2520%2522_blank%2522%2C%250A%2520%2520%2520%2520%2520%2520%2520%2520%2522noopener%2522%250A%2520%2520%2520%2520%2520%2520)%3B%250A%2520%2520%2520%2520setTimeout(openPasteBookmarkletPage%2C%25201000)%3B%250A%2520%2520%257D%2520catch%2520(error)%2520%257B%250A%2520%2520%2520%2520console.error(%2522Failed%2520to%2520store%2520bspAutoBookingData%2522%2C%2520error%2C%2520result)%3B%250A%2520%2520%2520%2520showToast(%2522Failed%2520to%2520copy%2520BSP%2520data%2522%2C%2520%257B%2520error%3A%2520true%2520%257D)%3B%250A%2520%2520%257D%250A%257D)()%3B%250A%257D)()%3B" data-tip="Copy bookmarklet URL">📋 Copy</button>
      </div>
      <details><summary>More info</summary><div class="more">Kopiert strukturierte Daten in die Zwischenablage.</div></details>
    </article>
<article class="card" data-id="Fill Bookmarklet" data-bookmark="Fill – BSP Tarifs" data-bookmark-fallback="false">
      <div class="row1">
        <div class="row1-left">
          <a class="btn" draggable="true" href="javascript:(function()%7Bjavascript:(async%20()%20=%3E%20%7B%0A%20%20const%20STORAGE_KEY%20=%20%22bspAutoBookingData%22;%0A%20%20const%20AUTOCOMPLETE_SELECTOR%20=%20%22.ui-autocomplete.ui-front%22;%0A%20%20const%20AUTOCOMPLETE_ITEM_SELECTOR%20=%0A%20%20%20%20%22li.ui-menu-item%20%3E%20.ui-menu-item-wrapper,%20.ui-menu-item-wrapper%22;%0A%0A%20%20const%20wait%20=%20(ms)%20=%3E%20new%20Promise((resolve)%20=%3E%20setTimeout(resolve,%20ms));%0A%0A%20%20const%20waitFor%20=%20async%20(predicate,%20%7B%20timeout%20=%204000,%20interval%20=%20100%20%7D%20=%20%7B%7D)%20=%3E%20%7B%0A%20%20%20%20const%20start%20=%20Date.now();%0A%20%20%20%20while%20(Date.now()%20-%20start%20%3C%20timeout)%20%7B%0A%20%20%20%20%20%20const%20result%20=%20await%20predicate();%0A%20%20%20%20%20%20if%20(result)%20return%20result;%0A%20%20%20%20%20%20await%20wait(interval);%0A%20%20%20%20%7D%0A%20%20%20%20return%20null;%0A%20%20%7D;%0A%0A%20%20const%20toStringSafe%20=%20(value)%20=%3E%20(value%20==%20null%20?%20%22%22%20:%20String(value));%0A%0A%20%20const%20normalizeText%20=%20(value)%20=%3E%20toStringSafe(value).trim();%0A%0A%20%20const%20normalizeForMatch%20=%20(value)%20=%3E%0A%20%20%20%20toStringSafe(value)%0A%20%20%20%20%20%20.normalize(%22NFD%22)%0A%20%20%20%20%20%20.replace(/%5B%5Cu0300-%5Cu036f%5D/g,%20%22%22)%0A%20%20%20%20%20%20.toLowerCase()%0A%20%20%20%20%20%20.replace(/%5Cs+/g,%20%22%20%22)%0A%20%20%20%20%20%20.trim();%0A%0A%20%20const%20isVisible%20=%20(element)%20=%3E%20%7B%0A%20%20%20%20if%20(!element)%20return%20false;%0A%20%20%20%20const%20style%20=%20window.getComputedStyle(element);%0A%20%20%20%20if%20(style.display%20===%20%22none%22%20%7C%7C%20style.visibility%20===%20%22hidden%22%20%7C%7C%20style.opacity%20===%20%220%22)%20%7B%0A%20%20%20%20%20%20return%20false;%0A%20%20%20%20%7D%0A%20%20%20%20const%20rect%20=%20element.getBoundingClientRect();%0A%20%20%20%20return%20rect.width%20%3E%200%20&&%20rect.height%20%3E%200;%0A%20%20%7D;%0A%0A%20%20const%20typeText%20=%20async%20(element,%20text)%20=%3E%20%7B%0A%20%20%20%20const%20value%20=%20toStringSafe(text);%0A%20%20%20%20element.value%20=%20%22%22;%0A%20%20%20%20element.dispatchEvent(new%20Event(%22input%22,%20%7B%20bubbles:%20true%20%7D));%0A%20%20%20%20element.value%20=%20value;%0A%20%20%20%20element.dispatchEvent(new%20Event(%22input%22,%20%7B%20bubbles:%20true%20%7D));%0A%20%20%20%20element.dispatchEvent(new%20Event(%22change%22,%20%7B%20bubbles:%20true%20%7D));%0A%20%20%7D;%0A%0A%20%20const%20collectOptions%20=%20(itemElements)%20=%3E%0A%20%20%20%20itemElements.map((el)%20=%3E%20(%7B%0A%20%20%20%20%20%20el,%0A%20%20%20%20%20%20label:%20normalizeText(el.getAttribute(%22data-label%22)%20%7C%7C%20el.textContent),%0A%20%20%20%20%7D));%0A%0A%20%20const%20showToast%20=%20(message,%20%7B%20error%20=%20false%20%7D%20=%20%7B%7D)%20=%3E%20%7B%0A%20%20%20%20const%20existing%20=%20document.querySelector(%22%23bsp-auto-toast%22);%0A%20%20%20%20if%20(existing)%20%7B%0A%20%20%20%20%20%20existing.remove();%0A%20%20%20%20%7D%0A%20%20%20%20const%20toast%20=%20document.createElement(%22div%22);%0A%20%20%20%20toast.id%20=%20%22bsp-auto-toast%22;%0A%20%20%20%20toast.style.position%20=%20%22fixed%22;%0A%20%20%20%20toast.style.top%20=%20%2216px%22;%0A%20%20%20%20toast.style.left%20=%20%2250%25%22;%0A%20%20%20%20toast.style.transform%20=%20%22translateX(-50%25)%22;%0A%20%20%20%20toast.style.padding%20=%20%2210px%2016px%22;%0A%20%20%20%20toast.style.background%20=%20error%20?%20%22%23e67e22%22%20:%20%22%232ecc71%22;%0A%20%20%20%20toast.style.color%20=%20%22%23fff%22;%0A%20%20%20%20toast.style.font%20=%20%2214px/1.4%20sans-serif%22;%0A%20%20%20%20toast.style.borderRadius%20=%20%224px%22;%0A%20%20%20%20toast.style.boxShadow%20=%20%220%204px%2012px%20rgba(0,%200,%200,%200.15)%22;%0A%20%20%20%20toast.style.zIndex%20=%20%222147483647%22;%0A%20%20%20%20toast.style.display%20=%20%22flex%22;%0A%20%20%20%20toast.style.alignItems%20=%20%22center%22;%0A%20%20%20%20toast.style.gap%20=%20%2212px%22;%0A%0A%20%20%20%20const%20label%20=%20document.createElement(%22span%22);%0A%20%20%20%20label.textContent%20=%20message;%0A%20%20%20%20toast.appendChild(label);%0A%0A%20%20%20%20document.body.appendChild(toast);%0A%20%20%20%20setTimeout(()%20=%3E%20%7B%0A%20%20%20%20%20%20toast.style.transition%20=%20%22opacity%20200ms%20ease%22;%0A%20%20%20%20%20%20toast.style.opacity%20=%20%220%22;%0A%20%20%20%20%20%20setTimeout(()%20=%3E%20toast.remove(),%20220);%0A%20%20%20%20%7D,%204000);%0A%20%20%7D;%0A%0A%20%20const%20parseStorage%20=%20()%20=%3E%20%7B%0A%20%20%20%20try%20%7B%0A%20%20%20%20%20%20const%20raw%20=%20localStorage.getItem(STORAGE_KEY);%0A%20%20%20%20%20%20if%20(!raw)%20return%20null;%0A%0A%20%20%20%20%20%20const%20parsed%20=%20JSON.parse(raw);%0A%0A%20%20%20%20%20%20const%20normalizeStation%20=%20(station)%20=%3E%20%7B%0A%20%20%20%20%20%20%20%20if%20(!station)%20return%20null;%0A%20%20%20%20%20%20%20%20const%20rawValue%20=%20normalizeText(station.raw);%0A%20%20%20%20%20%20%20%20if%20(!rawValue)%20return%20null;%0A%0A%20%20%20%20%20%20%20%20const%20normalized%20=%20%7B%20raw:%20rawValue%20%7D;%0A%0A%20%20%20%20%20%20%20%20const%20stationCode%20=%20normalizeText(station.stationCode);%0A%20%20%20%20%20%20%20%20if%20(stationCode)%20%7B%0A%20%20%20%20%20%20%20%20%20%20normalized.stationCode%20=%20stationCode;%0A%20%20%20%20%20%20%20%20%7D%0A%0A%20%20%20%20%20%20%20%20const%20iata%20=%20normalizeText(station.iata);%0A%20%20%20%20%20%20%20%20if%20(iata)%20%7B%0A%20%20%20%20%20%20%20%20%20%20normalized.iata%20=%20iata;%0A%20%20%20%20%20%20%20%20%7D%0A%0A%20%20%20%20%20%20%20%20return%20normalized;%0A%20%20%20%20%20%20%7D;%0A%0A%20%20%20%20%20%20return%20%7B%0A%20%20%20%20%20%20%20%20...parsed,%0A%20%20%20%20%20%20%20%20pickupStation:%20normalizeStation(parsed.pickupStation),%0A%20%20%20%20%20%20%20%20returnStation:%20normalizeStation(parsed.returnStation),%0A%20%20%20%20%20%20%7D;%0A%20%20%20%20%7D%20catch%20(error)%20%7B%0A%20%20%20%20%20%20return%20null;%0A%20%20%20%20%7D%0A%20%20%7D;%0A%0A%20%20const%20fillAutocomplete%20=%20async%20(%7B%20inputSelector,%20station%20%7D)%20=%3E%20%7B%0A%20%20%20%20const%20input%20=%20await%20waitFor(()%20=%3E%20document.querySelector(inputSelector));%0A%20%20%20%20if%20(!input)%20%7B%0A%20%20%20%20%20%20throw%20new%20Error(%22Feld%20nicht%20gefunden%22);%0A%20%20%20%20%7D%0A%0A%20%20%20%20const%20rawValue%20=%20toStringSafe(station?.raw);%0A%20%20%20%20if%20(!normalizeText(rawValue))%20%7B%0A%20%20%20%20%20%20return%20false;%0A%20%20%20%20%7D%0A%0A%20%20%20%20const%20normalizedRaw%20=%20normalizeForMatch(rawValue);%0A%20%20%20%20const%20rawContainsAeroport%20=%20/aeroport/i.test(rawValue);%0A%20%20%20%20const%20fallbackIata%20=%20normalizeText(station?.iata);%0A%20%20%20%20const%20fallbackValue%20=%20rawContainsAeroport%20&&%20fallbackIata%0A%20%20%20%20%20%20?%20%60Aeroport%20$%7BfallbackIata%7D%60%0A%20%20%20%20%20%20:%20null;%0A%0A%20%20%20%20input.focus();%0A%20%20%20%20await%20wait(30);%0A%0A%20%20%20%20const%20findSuggestions%20=%20()%20=%3E%20%7B%0A%20%20%20%20%20%20const%20lists%20=%20Array.from(document.querySelectorAll(AUTOCOMPLETE_SELECTOR));%0A%20%20%20%20%20%20for%20(const%20list%20of%20lists)%20%7B%0A%20%20%20%20%20%20%20%20if%20(!isVisible(list))%20continue;%0A%20%20%20%20%20%20%20%20const%20found%20=%20Array.from(list.querySelectorAll(AUTOCOMPLETE_ITEM_SELECTOR));%0A%20%20%20%20%20%20%20%20if%20(found.length)%20%7B%0A%20%20%20%20%20%20%20%20%20%20return%20found;%0A%20%20%20%20%20%20%20%20%7D%0A%20%20%20%20%20%20%7D%0A%20%20%20%20%20%20return%20null;%0A%20%20%20%20%7D;%0A%0A%20%20%20%20const%20typeAndCollect%20=%20async%20(text)%20=%3E%20%7B%0A%20%20%20%20%20%20if%20(!normalizeText(text))%20return%20null;%0A%20%20%20%20%20%20input.focus();%0A%20%20%20%20%20%20await%20typeText(input,%20text);%0A%20%20%20%20%20%20await%20wait(150);%0A%20%20%20%20%20%20const%20collected%20=%20await%20waitFor(findSuggestions,%20%7B%20timeout:%201000,%20interval:%2080%20%7D);%0A%20%20%20%20%20%20return%20collected;%0A%20%20%20%20%7D;%0A%0A%20%20%20%20let%20items%20=%20await%20typeAndCollect(rawValue);%0A%0A%20%20%20%20if%20(!items%20&&%20fallbackValue)%20%7B%0A%20%20%20%20%20%20items%20=%20await%20typeAndCollect(fallbackValue);%0A%20%20%20%20%7D%0A%0A%20%20%20%20if%20(!items)%20%7B%0A%20%20%20%20%20%20return%20false;%0A%20%20%20%20%7D%0A%20%20%20%20const%20options%20=%20collectOptions(items).map((option)%20=%3E%20(%7B%0A%20%20%20%20%20%20...option,%0A%20%20%20%20%20%20normalized:%20normalizeForMatch(option.label),%0A%20%20%20%20%7D));%0A%20%20%20%20if%20(!options.length)%20%7B%0A%20%20%20%20%20%20return%20false;%0A%20%20%20%20%7D%0A%0A%20%20%20%20const%20isExactMatch%20=%20(optionNormalized)%20=%3E%0A%20%20%20%20%20%20optionNormalized%20===%20normalizedRaw%20%7C%7C%20optionNormalized.includes(normalizedRaw);%0A%20%20%20%20let%20candidate%20=%20options.find((option)%20=%3E%20isExactMatch(option.normalized));%0A%20%20%20%20if%20(!candidate)%20%7B%0A%20%20%20%20%20%20candidate%20=%20options%5B0%5D;%0A%20%20%20%20%7D%0A%20%20%20%20if%20(!candidate)%20%7B%0A%20%20%20%20%20%20return%20false;%0A%20%20%20%20%7D%0A%0A%20%20%20%20const%20target%20=%20candidate.el;%0A%20%20%20%20if%20(typeof%20target.scrollIntoView%20===%20%22function%22)%20%7B%0A%20%20%20%20%20%20target.scrollIntoView(%7B%20block:%20%22nearest%22%20%7D);%0A%20%20%20%20%7D%0A%0A%20%20%20%20%5B%22mouseover%22,%20%22mousedown%22,%20%22mouseup%22,%20%22click%22%5D.forEach((type)%20=%3E%20%7B%0A%20%20%20%20%20%20target.dispatchEvent(new%20MouseEvent(type,%20%7B%20bubbles:%20true%20%7D));%0A%20%20%20%20%7D);%0A%0A%20%20%20%20await%20wait(80);%0A%20%20%20%20return%20true;%0A%20%20%7D;%0A%0A%20%20const%20formatIsoDateToFr%20=%20(isoDate)%20=%3E%20%7B%0A%20%20%20%20const%20targetDate%20=%20new%20Date(%60$%7BisoDate%7DT00:00:00%60);%0A%20%20%20%20if%20(Number.isNaN(targetDate.getTime()))%20%7B%0A%20%20%20%20%20%20throw%20new%20Error(%22Ung%C3%BCltiges%20Datum%22);%0A%20%20%20%20%7D%0A%20%20%20%20const%20day%20=%20String(targetDate.getDate()).padStart(2,%20%220%22);%0A%20%20%20%20const%20month%20=%20String(targetDate.getMonth()%20+%201).padStart(2,%20%220%22);%0A%20%20%20%20const%20year%20=%20targetDate.getFullYear();%0A%20%20%20%20return%20%60$%7Bday%7D/$%7Bmonth%7D/$%7Byear%7D%60;%0A%20%20%7D;%0A%0A%20%20const%20setDate%20=%20async%20(selector,%20isoDate)%20=%3E%20%7B%0A%20%20%20%20if%20(!isoDate)%20return;%0A%20%20%20%20const%20input%20=%20await%20waitFor(()%20=%3E%20document.querySelector(selector));%0A%20%20%20%20if%20(!input)%20throw%20new%20Error(%22Datumfeld%20fehlt%22);%0A%20%20%20%20const%20formatted%20=%20formatIsoDateToFr(isoDate);%0A%20%20%20%20input.value%20=%20formatted;%0A%20%20%20%20input.dispatchEvent(new%20Event(%22input%22,%20%7B%20bubbles:%20true%20%7D));%0A%20%20%20%20input.dispatchEvent(new%20Event(%22change%22,%20%7B%20bubbles:%20true%20%7D));%0A%20%20%7D;%0A%0A%20%20const%20timeToMinutes%20=%20(value)%20=%3E%20%7B%0A%20%20%20%20const%20match%20=%20toStringSafe(value).match(/%5E(%5Cd%7B1,2%7D):(%5Cd%7B2%7D)$/);%0A%20%20%20%20if%20(!match)%20return%20null;%0A%20%20%20%20return%20parseInt(match%5B1%5D,%2010)%20*%2060%20+%20parseInt(match%5B2%5D,%2010);%0A%20%20%7D;%0A%0A%20%20const%20setTime%20=%20async%20(selector,%20timeValue)%20=%3E%20%7B%0A%20%20%20%20if%20(!timeValue)%20return;%0A%20%20%20%20const%20select%20=%20await%20waitFor(()%20=%3E%20document.querySelector(selector));%0A%20%20%20%20if%20(!select)%20throw%20new%20Error(%22Zeitfeld%20fehlt%22);%0A%20%20%20%20const%20targetMinutes%20=%20timeToMinutes(timeValue);%0A%20%20%20%20const%20options%20=%20Array.from(select.options).filter((option)%20=%3E%20option.value);%0A%20%20%20%20if%20(!options.length)%20throw%20new%20Error(%22Keine%20Zeitoptionen%22);%0A%0A%20%20%20%20const%20sorted%20=%20options%0A%20%20%20%20%20%20.map((option)%20=%3E%20(%7B%20option,%20minutes:%20timeToMinutes(option.value)%20%7D))%0A%20%20%20%20%20%20.filter((%7B%20minutes%20%7D)%20=%3E%20minutes%20!=%20null)%0A%20%20%20%20%20%20.sort((a,%20b)%20=%3E%20a.minutes%20-%20b.minutes);%0A%0A%20%20%20%20let%20chosen%20=%20sorted.find((%7B%20minutes%20%7D)%20=%3E%20minutes%20%3E=%20targetMinutes);%0A%20%20%20%20if%20(!chosen)%20%7B%0A%20%20%20%20%20%20chosen%20=%20sorted%5Bsorted.length%20-%201%5D;%0A%20%20%20%20%7D%0A%20%20%20%20if%20(!chosen)%20throw%20new%20Error(%22Zeit%20nicht%20verf%C3%BCgbar%22);%0A%0A%20%20%20%20select.value%20=%20chosen.option.value;%0A%20%20%20%20select.dispatchEvent(new%20Event(%22change%22,%20%7B%20bubbles:%20true%20%7D));%0A%20%20%7D;%0A%0A%20%20const%20data%20=%20parseStorage();%0A%20%20if%20(!data)%20%7B%0A%20%20%20%20showToast(%22Keine%20Daten.%22,%20%7B%20error:%20true%20%7D);%0A%20%20%20%20return;%0A%20%20%7D%0A%0A%20%20try%20%7B%0A%20%20%20%20const%20pickupSuccess%20=%20await%20fillAutocomplete(%7B%0A%20%20%20%20%20%20inputSelector:%20%22%23recherche-start%22,%0A%20%20%20%20%20%20station:%20data.pickupStation,%0A%20%20%20%20%7D);%0A%20%20%20%20if%20(!pickupSuccess)%20%7B%0A%20%20%20%20%20%20showToast(%22Startstation%20konnte%20nicht%20ausgew%C3%A4hlt%20werden.%22,%20%7B%20error:%20true%20%7D);%0A%20%20%20%20%20%20return;%0A%20%20%20%20%7D%0A%0A%20%20%20%20const%20returnSuccess%20=%20await%20fillAutocomplete(%7B%0A%20%20%20%20%20%20inputSelector:%20%22%23recherche-end%22,%0A%20%20%20%20%20%20station:%20data.returnStation,%0A%20%20%20%20%7D);%0A%20%20%20%20if%20(!returnSuccess)%20%7B%0A%20%20%20%20%20%20showToast(%22R%C3%BCckgabestation%20konnte%20nicht%20ausgew%C3%A4hlt%20werden.%22,%20%7B%20error:%20true%20%7D);%0A%20%20%20%20%20%20return;%0A%20%20%20%20%7D%0A%0A%20%20%20%20await%20setDate(%22%23from%22,%20data.pickup?.date);%0A%20%20%20%20await%20setDate(%22%23to%22,%20data.return?.date);%0A%0A%20%20%20%20await%20setTime('select%5Bname=%22heure_a%22%5D',%20data.pickup?.time);%0A%20%20%20%20await%20setTime('select%5Bname=%22heure_d%22%5D',%20data.return?.time);%0A%0A%20%20%20%20showToast(%22Formular%20ausgef%C3%BCllt.%22);%0A%20%20%7D%20catch%20(error)%20%7B%0A%20%20%20%20showToast(%22Fehler%20beim%20Ausf%C3%BCllen%20des%20Formulars.%22,%20%7B%20error:%20true%20%7D);%0A%20%20%7D%0A%7D)();%0A%7D)();" data-tip="Drag to bookmarks">Fill – BSP Tarifs</a>
          <div class="title-group">
            <span class="name">Fill Bookmarklet</span>
            <span class="bookmark-name">Bookmark: Fill – BSP Tarifs</span>
          </div>
        </div>
        <span class="badge">Last update: 29/10/2025</span>
      </div>
      <div class="actions">
        <button class="copy" type="button" data-code="javascript%3A(function()%257Bjavascript%3A(async%2520()%2520%3D%253E%2520%257B%250A%2520%2520const%2520STORAGE_KEY%2520%3D%2520%2522bspAutoBookingData%2522%3B%250A%2520%2520const%2520AUTOCOMPLETE_SELECTOR%2520%3D%2520%2522.ui-autocomplete.ui-front%2522%3B%250A%2520%2520const%2520AUTOCOMPLETE_ITEM_SELECTOR%2520%3D%250A%2520%2520%2520%2520%2522li.ui-menu-item%2520%253E%2520.ui-menu-item-wrapper%2C%2520.ui-menu-item-wrapper%2522%3B%250A%250A%2520%2520const%2520wait%2520%3D%2520(ms)%2520%3D%253E%2520new%2520Promise((resolve)%2520%3D%253E%2520setTimeout(resolve%2C%2520ms))%3B%250A%250A%2520%2520const%2520waitFor%2520%3D%2520async%2520(predicate%2C%2520%257B%2520timeout%2520%3D%25204000%2C%2520interval%2520%3D%2520100%2520%257D%2520%3D%2520%257B%257D)%2520%3D%253E%2520%257B%250A%2520%2520%2520%2520const%2520start%2520%3D%2520Date.now()%3B%250A%2520%2520%2520%2520while%2520(Date.now()%2520-%2520start%2520%253C%2520timeout)%2520%257B%250A%2520%2520%2520%2520%2520%2520const%2520result%2520%3D%2520await%2520predicate()%3B%250A%2520%2520%2520%2520%2520%2520if%2520(result)%2520return%2520result%3B%250A%2520%2520%2520%2520%2520%2520await%2520wait(interval)%3B%250A%2520%2520%2520%2520%257D%250A%2520%2520%2520%2520return%2520null%3B%250A%2520%2520%257D%3B%250A%250A%2520%2520const%2520toStringSafe%2520%3D%2520(value)%2520%3D%253E%2520(value%2520%3D%3D%2520null%2520%3F%2520%2522%2522%2520%3A%2520String(value))%3B%250A%250A%2520%2520const%2520normalizeText%2520%3D%2520(value)%2520%3D%253E%2520toStringSafe(value).trim()%3B%250A%250A%2520%2520const%2520normalizeForMatch%2520%3D%2520(value)%2520%3D%253E%250A%2520%2520%2520%2520toStringSafe(value)%250A%2520%2520%2520%2520%2520%2520.normalize(%2522NFD%2522)%250A%2520%2520%2520%2520%2520%2520.replace(%2F%255B%255Cu0300-%255Cu036f%255D%2Fg%2C%2520%2522%2522)%250A%2520%2520%2520%2520%2520%2520.toLowerCase()%250A%2520%2520%2520%2520%2520%2520.replace(%2F%255Cs%2B%2Fg%2C%2520%2522%2520%2522)%250A%2520%2520%2520%2520%2520%2520.trim()%3B%250A%250A%2520%2520const%2520isVisible%2520%3D%2520(element)%2520%3D%253E%2520%257B%250A%2520%2520%2520%2520if%2520(!element)%2520return%2520false%3B%250A%2520%2520%2520%2520const%2520style%2520%3D%2520window.getComputedStyle(element)%3B%250A%2520%2520%2520%2520if%2520(style.display%2520%3D%3D%3D%2520%2522none%2522%2520%257C%257C%2520style.visibility%2520%3D%3D%3D%2520%2522hidden%2522%2520%257C%257C%2520style.opacity%2520%3D%3D%3D%2520%25220%2522)%2520%257B%250A%2520%2520%2520%2520%2520%2520return%2520false%3B%250A%2520%2520%2520%2520%257D%250A%2520%2520%2520%2520const%2520rect%2520%3D%2520element.getBoundingClientRect()%3B%250A%2520%2520%2520%2520return%2520rect.width%2520%253E%25200%2520%26%26%2520rect.height%2520%253E%25200%3B%250A%2520%2520%257D%3B%250A%250A%2520%2520const%2520typeText%2520%3D%2520async%2520(element%2C%2520text)%2520%3D%253E%2520%257B%250A%2520%2520%2520%2520const%2520value%2520%3D%2520toStringSafe(text)%3B%250A%2520%2520%2520%2520element.value%2520%3D%2520%2522%2522%3B%250A%2520%2520%2520%2520element.dispatchEvent(new%2520Event(%2522input%2522%2C%2520%257B%2520bubbles%3A%2520true%2520%257D))%3B%250A%2520%2520%2520%2520element.value%2520%3D%2520value%3B%250A%2520%2520%2520%2520element.dispatchEvent(new%2520Event(%2522input%2522%2C%2520%257B%2520bubbles%3A%2520true%2520%257D))%3B%250A%2520%2520%2520%2520element.dispatchEvent(new%2520Event(%2522change%2522%2C%2520%257B%2520bubbles%3A%2520true%2520%257D))%3B%250A%2520%2520%257D%3B%250A%250A%2520%2520const%2520collectOptions%2520%3D%2520(itemElements)%2520%3D%253E%250A%2520%2520%2520%2520itemElements.map((el)%2520%3D%253E%2520(%257B%250A%2520%2520%2520%2520%2520%2520el%2C%250A%2520%2520%2520%2520%2520%2520label%3A%2520normalizeText(el.getAttribute(%2522data-label%2522)%2520%257C%257C%2520el.textContent)%2C%250A%2520%2520%2520%2520%257D))%3B%250A%250A%2520%2520const%2520showToast%2520%3D%2520(message%2C%2520%257B%2520error%2520%3D%2520false%2520%257D%2520%3D%2520%257B%257D)%2520%3D%253E%2520%257B%250A%2520%2520%2520%2520const%2520existing%2520%3D%2520document.querySelector(%2522%2523bsp-auto-toast%2522)%3B%250A%2520%2520%2520%2520if%2520(existing)%2520%257B%250A%2520%2520%2520%2520%2520%2520existing.remove()%3B%250A%2520%2520%2520%2520%257D%250A%2520%2520%2520%2520const%2520toast%2520%3D%2520document.createElement(%2522div%2522)%3B%250A%2520%2520%2520%2520toast.id%2520%3D%2520%2522bsp-auto-toast%2522%3B%250A%2520%2520%2520%2520toast.style.position%2520%3D%2520%2522fixed%2522%3B%250A%2520%2520%2520%2520toast.style.top%2520%3D%2520%252216px%2522%3B%250A%2520%2520%2520%2520toast.style.left%2520%3D%2520%252250%2525%2522%3B%250A%2520%2520%2520%2520toast.style.transform%2520%3D%2520%2522translateX(-50%2525)%2522%3B%250A%2520%2520%2520%2520toast.style.padding%2520%3D%2520%252210px%252016px%2522%3B%250A%2520%2520%2520%2520toast.style.background%2520%3D%2520error%2520%3F%2520%2522%2523e67e22%2522%2520%3A%2520%2522%25232ecc71%2522%3B%250A%2520%2520%2520%2520toast.style.color%2520%3D%2520%2522%2523fff%2522%3B%250A%2520%2520%2520%2520toast.style.font%2520%3D%2520%252214px%2F1.4%2520sans-serif%2522%3B%250A%2520%2520%2520%2520toast.style.borderRadius%2520%3D%2520%25224px%2522%3B%250A%2520%2520%2520%2520toast.style.boxShadow%2520%3D%2520%25220%25204px%252012px%2520rgba(0%2C%25200%2C%25200%2C%25200.15)%2522%3B%250A%2520%2520%2520%2520toast.style.zIndex%2520%3D%2520%25222147483647%2522%3B%250A%2520%2520%2520%2520toast.style.display%2520%3D%2520%2522flex%2522%3B%250A%2520%2520%2520%2520toast.style.alignItems%2520%3D%2520%2522center%2522%3B%250A%2520%2520%2520%2520toast.style.gap%2520%3D%2520%252212px%2522%3B%250A%250A%2520%2520%2520%2520const%2520label%2520%3D%2520document.createElement(%2522span%2522)%3B%250A%2520%2520%2520%2520label.textContent%2520%3D%2520message%3B%250A%2520%2520%2520%2520toast.appendChild(label)%3B%250A%250A%2520%2520%2520%2520document.body.appendChild(toast)%3B%250A%2520%2520%2520%2520setTimeout(()%2520%3D%253E%2520%257B%250A%2520%2520%2520%2520%2520%2520toast.style.transition%2520%3D%2520%2522opacity%2520200ms%2520ease%2522%3B%250A%2520%2520%2520%2520%2520%2520toast.style.opacity%2520%3D%2520%25220%2522%3B%250A%2520%2520%2520%2520%2520%2520setTimeout(()%2520%3D%253E%2520toast.remove()%2C%2520220)%3B%250A%2520%2520%2520%2520%257D%2C%25204000)%3B%250A%2520%2520%257D%3B%250A%250A%2520%2520const%2520parseStorage%2520%3D%2520()%2520%3D%253E%2520%257B%250A%2520%2520%2520%2520try%2520%257B%250A%2520%2520%2520%2520%2520%2520const%2520raw%2520%3D%2520localStorage.getItem(STORAGE_KEY)%3B%250A%2520%2520%2520%2520%2520%2520if%2520(!raw)%2520return%2520null%3B%250A%250A%2520%2520%2520%2520%2520%2520const%2520parsed%2520%3D%2520JSON.parse(raw)%3B%250A%250A%2520%2520%2520%2520%2520%2520const%2520normalizeStation%2520%3D%2520(station)%2520%3D%253E%2520%257B%250A%2520%2520%2520%2520%2520%2520%2520%2520if%2520(!station)%2520return%2520null%3B%250A%2520%2520%2520%2520%2520%2520%2520%2520const%2520rawValue%2520%3D%2520normalizeText(station.raw)%3B%250A%2520%2520%2520%2520%2520%2520%2520%2520if%2520(!rawValue)%2520return%2520null%3B%250A%250A%2520%2520%2520%2520%2520%2520%2520%2520const%2520normalized%2520%3D%2520%257B%2520raw%3A%2520rawValue%2520%257D%3B%250A%250A%2520%2520%2520%2520%2520%2520%2520%2520const%2520stationCode%2520%3D%2520normalizeText(station.stationCode)%3B%250A%2520%2520%2520%2520%2520%2520%2520%2520if%2520(stationCode)%2520%257B%250A%2520%2520%2520%2520%2520%2520%2520%2520%2520%2520normalized.stationCode%2520%3D%2520stationCode%3B%250A%2520%2520%2520%2520%2520%2520%2520%2520%257D%250A%250A%2520%2520%2520%2520%2520%2520%2520%2520const%2520iata%2520%3D%2520normalizeText(station.iata)%3B%250A%2520%2520%2520%2520%2520%2520%2520%2520if%2520(iata)%2520%257B%250A%2520%2520%2520%2520%2520%2520%2520%2520%2520%2520normalized.iata%2520%3D%2520iata%3B%250A%2520%2520%2520%2520%2520%2520%2520%2520%257D%250A%250A%2520%2520%2520%2520%2520%2520%2520%2520return%2520normalized%3B%250A%2520%2520%2520%2520%2520%2520%257D%3B%250A%250A%2520%2520%2520%2520%2520%2520return%2520%257B%250A%2520%2520%2520%2520%2520%2520%2520%2520...parsed%2C%250A%2520%2520%2520%2520%2520%2520%2520%2520pickupStation%3A%2520normalizeStation(parsed.pickupStation)%2C%250A%2520%2520%2520%2520%2520%2520%2520%2520returnStation%3A%2520normalizeStation(parsed.returnStation)%2C%250A%2520%2520%2520%2520%2520%2520%257D%3B%250A%2520%2520%2520%2520%257D%2520catch%2520(error)%2520%257B%250A%2520%2520%2520%2520%2520%2520return%2520null%3B%250A%2520%2520%2520%2520%257D%250A%2520%2520%257D%3B%250A%250A%2520%2520const%2520fillAutocomplete%2520%3D%2520async%2520(%257B%2520inputSelector%2C%2520station%2520%257D)%2520%3D%253E%2520%257B%250A%2520%2520%2520%2520const%2520input%2520%3D%2520await%2520waitFor(()%2520%3D%253E%2520document.querySelector(inputSelector))%3B%250A%2520%2520%2520%2520if%2520(!input)%2520%257B%250A%2520%2520%2520%2520%2520%2520throw%2520new%2520Error(%2522Feld%2520nicht%2520gefunden%2522)%3B%250A%2520%2520%2520%2520%257D%250A%250A%2520%2520%2520%2520const%2520rawValue%2520%3D%2520toStringSafe(station%3F.raw)%3B%250A%2520%2520%2520%2520if%2520(!normalizeText(rawValue))%2520%257B%250A%2520%2520%2520%2520%2520%2520return%2520false%3B%250A%2520%2520%2520%2520%257D%250A%250A%2520%2520%2520%2520const%2520normalizedRaw%2520%3D%2520normalizeForMatch(rawValue)%3B%250A%2520%2520%2520%2520const%2520rawContainsAeroport%2520%3D%2520%2Faeroport%2Fi.test(rawValue)%3B%250A%2520%2520%2520%2520const%2520fallbackIata%2520%3D%2520normalizeText(station%3F.iata)%3B%250A%2520%2520%2520%2520const%2520fallbackValue%2520%3D%2520rawContainsAeroport%2520%26%26%2520fallbackIata%250A%2520%2520%2520%2520%2520%2520%3F%2520%2560Aeroport%2520%24%257BfallbackIata%257D%2560%250A%2520%2520%2520%2520%2520%2520%3A%2520null%3B%250A%250A%2520%2520%2520%2520input.focus()%3B%250A%2520%2520%2520%2520await%2520wait(30)%3B%250A%250A%2520%2520%2520%2520const%2520findSuggestions%2520%3D%2520()%2520%3D%253E%2520%257B%250A%2520%2520%2520%2520%2520%2520const%2520lists%2520%3D%2520Array.from(document.querySelectorAll(AUTOCOMPLETE_SELECTOR))%3B%250A%2520%2520%2520%2520%2520%2520for%2520(const%2520list%2520of%2520lists)%2520%257B%250A%2520%2520%2520%2520%2520%2520%2520%2520if%2520(!isVisible(list))%2520continue%3B%250A%2520%2520%2520%2520%2520%2520%2520%2520const%2520found%2520%3D%2520Array.from(list.querySelectorAll(AUTOCOMPLETE_ITEM_SELECTOR))%3B%250A%2520%2520%2520%2520%2520%2520%2520%2520if%2520(found.length)%2520%257B%250A%2520%2520%2520%2520%2520%2520%2520%2520%2520%2520return%2520found%3B%250A%2520%2520%2520%2520%2520%2520%2520%2520%257D%250A%2520%2520%2520%2520%2520%2520%257D%250A%2520%2520%2520%2520%2520%2520return%2520null%3B%250A%2520%2520%2520%2520%257D%3B%250A%250A%2520%2520%2520%2520const%2520typeAndCollect%2520%3D%2520async%2520(text)%2520%3D%253E%2520%257B%250A%2520%2520%2520%2520%2520%2520if%2520(!normalizeText(text))%2520return%2520null%3B%250A%2520%2520%2520%2520%2520%2520input.focus()%3B%250A%2520%2520%2520%2520%2520%2520await%2520typeText(input%2C%2520text)%3B%250A%2520%2520%2520%2520%2520%2520await%2520wait(150)%3B%250A%2520%2520%2520%2520%2520%2520const%2520collected%2520%3D%2520await%2520waitFor(findSuggestions%2C%2520%257B%2520timeout%3A%25201000%2C%2520interval%3A%252080%2520%257D)%3B%250A%2520%2520%2520%2520%2520%2520return%2520collected%3B%250A%2520%2520%2520%2520%257D%3B%250A%250A%2520%2520%2520%2520let%2520items%2520%3D%2520await%2520typeAndCollect(rawValue)%3B%250A%250A%2520%2520%2520%2520if%2520(!items%2520%26%26%2520fallbackValue)%2520%257B%250A%2520%2520%2520%2520%2520%2520items%2520%3D%2520await%2520typeAndCollect(fallbackValue)%3B%250A%2520%2520%2520%2520%257D%250A%250A%2520%2520%2520%2520if%2520(!items)%2520%257B%250A%2520%2520%2520%2520%2520%2520return%2520false%3B%250A%2520%2520%2520%2520%257D%250A%2520%2520%2520%2520const%2520options%2520%3D%2520collectOptions(items).map((option)%2520%3D%253E%2520(%257B%250A%2520%2520%2520%2520%2520%2520...option%2C%250A%2520%2520%2520%2520%2520%2520normalized%3A%2520normalizeForMatch(option.label)%2C%250A%2520%2520%2520%2520%257D))%3B%250A%2520%2520%2520%2520if%2520(!options.length)%2520%257B%250A%2520%2520%2520%2520%2520%2520return%2520false%3B%250A%2520%2520%2520%2520%257D%250A%250A%2520%2520%2520%2520const%2520isExactMatch%2520%3D%2520(optionNormalized)%2520%3D%253E%250A%2520%2520%2520%2520%2520%2520optionNormalized%2520%3D%3D%3D%2520normalizedRaw%2520%257C%257C%2520optionNormalized.includes(normalizedRaw)%3B%250A%2520%2520%2520%2520let%2520candidate%2520%3D%2520options.find((option)%2520%3D%253E%2520isExactMatch(option.normalized))%3B%250A%2520%2520%2520%2520if%2520(!candidate)%2520%257B%250A%2520%2520%2520%2520%2520%2520candidate%2520%3D%2520options%255B0%255D%3B%250A%2520%2520%2520%2520%257D%250A%2520%2520%2520%2520if%2520(!candidate)%2520%257B%250A%2520%2520%2520%2520%2520%2520return%2520false%3B%250A%2520%2520%2520%2520%257D%250A%250A%2520%2520%2520%2520const%2520target%2520%3D%2520candidate.el%3B%250A%2520%2520%2520%2520if%2520(typeof%2520target.scrollIntoView%2520%3D%3D%3D%2520%2522function%2522)%2520%257B%250A%2520%2520%2520%2520%2520%2520target.scrollIntoView(%257B%2520block%3A%2520%2522nearest%2522%2520%257D)%3B%250A%2520%2520%2520%2520%257D%250A%250A%2520%2520%2520%2520%255B%2522mouseover%2522%2C%2520%2522mousedown%2522%2C%2520%2522mouseup%2522%2C%2520%2522click%2522%255D.forEach((type)%2520%3D%253E%2520%257B%250A%2520%2520%2520%2520%2520%2520target.dispatchEvent(new%2520MouseEvent(type%2C%2520%257B%2520bubbles%3A%2520true%2520%257D))%3B%250A%2520%2520%2520%2520%257D)%3B%250A%250A%2520%2520%2520%2520await%2520wait(80)%3B%250A%2520%2520%2520%2520return%2520true%3B%250A%2520%2520%257D%3B%250A%250A%2520%2520const%2520formatIsoDateToFr%2520%3D%2520(isoDate)%2520%3D%253E%2520%257B%250A%2520%2520%2520%2520const%2520targetDate%2520%3D%2520new%2520Date(%2560%24%257BisoDate%257DT00%3A00%3A00%2560)%3B%250A%2520%2520%2520%2520if%2520(Number.isNaN(targetDate.getTime()))%2520%257B%250A%2520%2520%2520%2520%2520%2520throw%2520new%2520Error(%2522Ung%25C3%25BCltiges%2520Datum%2522)%3B%250A%2520%2520%2520%2520%257D%250A%2520%2520%2520%2520const%2520day%2520%3D%2520String(targetDate.getDate()).padStart(2%2C%2520%25220%2522)%3B%250A%2520%2520%2520%2520const%2520month%2520%3D%2520String(targetDate.getMonth()%2520%2B%25201).padStart(2%2C%2520%25220%2522)%3B%250A%2520%2520%2520%2520const%2520year%2520%3D%2520targetDate.getFullYear()%3B%250A%2520%2520%2520%2520return%2520%2560%24%257Bday%257D%2F%24%257Bmonth%257D%2F%24%257Byear%257D%2560%3B%250A%2520%2520%257D%3B%250A%250A%2520%2520const%2520setDate%2520%3D%2520async%2520(selector%2C%2520isoDate)%2520%3D%253E%2520%257B%250A%2520%2520%2520%2520if%2520(!isoDate)%2520return%3B%250A%2520%2520%2520%2520const%2520input%2520%3D%2520await%2520waitFor(()%2520%3D%253E%2520document.querySelector(selector))%3B%250A%2520%2520%2520%2520if%2520(!input)%2520throw%2520new%2520Error(%2522Datumfeld%2520fehlt%2522)%3B%250A%2520%2520%2520%2520const%2520formatted%2520%3D%2520formatIsoDateToFr(isoDate)%3B%250A%2520%2520%2520%2520input.value%2520%3D%2520formatted%3B%250A%2520%2520%2520%2520input.dispatchEvent(new%2520Event(%2522input%2522%2C%2520%257B%2520bubbles%3A%2520true%2520%257D))%3B%250A%2520%2520%2520%2520input.dispatchEvent(new%2520Event(%2522change%2522%2C%2520%257B%2520bubbles%3A%2520true%2520%257D))%3B%250A%2520%2520%257D%3B%250A%250A%2520%2520const%2520timeToMinutes%2520%3D%2520(value)%2520%3D%253E%2520%257B%250A%2520%2520%2520%2520const%2520match%2520%3D%2520toStringSafe(value).match(%2F%255E(%255Cd%257B1%2C2%257D)%3A(%255Cd%257B2%257D)%24%2F)%3B%250A%2520%2520%2520%2520if%2520(!match)%2520return%2520null%3B%250A%2520%2520%2520%2520return%2520parseInt(match%255B1%255D%2C%252010)%2520*%252060%2520%2B%2520parseInt(match%255B2%255D%2C%252010)%3B%250A%2520%2520%257D%3B%250A%250A%2520%2520const%2520setTime%2520%3D%2520async%2520(selector%2C%2520timeValue)%2520%3D%253E%2520%257B%250A%2520%2520%2520%2520if%2520(!timeValue)%2520return%3B%250A%2520%2520%2520%2520const%2520select%2520%3D%2520await%2520waitFor(()%2520%3D%253E%2520document.querySelector(selector))%3B%250A%2520%2520%2520%2520if%2520(!select)%2520throw%2520new%2520Error(%2522Zeitfeld%2520fehlt%2522)%3B%250A%2520%2520%2520%2520const%2520targetMinutes%2520%3D%2520timeToMinutes(timeValue)%3B%250A%2520%2520%2520%2520const%2520options%2520%3D%2520Array.from(select.options).filter((option)%2520%3D%253E%2520option.value)%3B%250A%2520%2520%2520%2520if%2520(!options.length)%2520throw%2520new%2520Error(%2522Keine%2520Zeitoptionen%2522)%3B%250A%250A%2520%2520%2520%2520const%2520sorted%2520%3D%2520options%250A%2520%2520%2520%2520%2520%2520.map((option)%2520%3D%253E%2520(%257B%2520option%2C%2520minutes%3A%2520timeToMinutes(option.value)%2520%257D))%250A%2520%2520%2520%2520%2520%2520.filter((%257B%2520minutes%2520%257D)%2520%3D%253E%2520minutes%2520!%3D%2520null)%250A%2520%2520%2520%2520%2520%2520.sort((a%2C%2520b)%2520%3D%253E%2520a.minutes%2520-%2520b.minutes)%3B%250A%250A%2520%2520%2520%2520let%2520chosen%2520%3D%2520sorted.find((%257B%2520minutes%2520%257D)%2520%3D%253E%2520minutes%2520%253E%3D%2520targetMinutes)%3B%250A%2520%2520%2520%2520if%2520(!chosen)%2520%257B%250A%2520%2520%2520%2520%2520%2520chosen%2520%3D%2520sorted%255Bsorted.length%2520-%25201%255D%3B%250A%2520%2520%2520%2520%257D%250A%2520%2520%2520%2520if%2520(!chosen)%2520throw%2520new%2520Error(%2522Zeit%2520nicht%2520verf%25C3%25BCgbar%2522)%3B%250A%250A%2520%2520%2520%2520select.value%2520%3D%2520chosen.option.value%3B%250A%2520%2520%2520%2520select.dispatchEvent(new%2520Event(%2522change%2522%2C%2520%257B%2520bubbles%3A%2520true%2520%257D))%3B%250A%2520%2520%257D%3B%250A%250A%2520%2520const%2520data%2520%3D%2520parseStorage()%3B%250A%2520%2520if%2520(!data)%2520%257B%250A%2520%2520%2520%2520showToast(%2522Keine%2520Daten.%2522%2C%2520%257B%2520error%3A%2520true%2520%257D)%3B%250A%2520%2520%2520%2520return%3B%250A%2520%2520%257D%250A%250A%2520%2520try%2520%257B%250A%2520%2520%2520%2520const%2520pickupSuccess%2520%3D%2520await%2520fillAutocomplete(%257B%250A%2520%2520%2520%2520%2520%2520inputSelector%3A%2520%2522%2523recherche-start%2522%2C%250A%2520%2520%2520%2520%2520%2520station%3A%2520data.pickupStation%2C%250A%2520%2520%2520%2520%257D)%3B%250A%2520%2520%2520%2520if%2520(!pickupSuccess)%2520%257B%250A%2520%2520%2520%2520%2520%2520showToast(%2522Startstation%2520konnte%2520nicht%2520ausgew%25C3%25A4hlt%2520werden.%2522%2C%2520%257B%2520error%3A%2520true%2520%257D)%3B%250A%2520%2520%2520%2520%2520%2520return%3B%250A%2520%2520%2520%2520%257D%250A%250A%2520%2520%2520%2520const%2520returnSuccess%2520%3D%2520await%2520fillAutocomplete(%257B%250A%2520%2520%2520%2520%2520%2520inputSelector%3A%2520%2522%2523recherche-end%2522%2C%250A%2520%2520%2520%2520%2520%2520station%3A%2520data.returnStation%2C%250A%2520%2520%2520%2520%257D)%3B%250A%2520%2520%2520%2520if%2520(!returnSuccess)%2520%257B%250A%2520%2520%2520%2520%2520%2520showToast(%2522R%25C3%25BCckgabestation%2520konnte%2520nicht%2520ausgew%25C3%25A4hlt%2520werden.%2522%2C%2520%257B%2520error%3A%2520true%2520%257D)%3B%250A%2520%2520%2520%2520%2520%2520return%3B%250A%2520%2520%2520%2520%257D%250A%250A%2520%2520%2520%2520await%2520setDate(%2522%2523from%2522%2C%2520data.pickup%3F.date)%3B%250A%2520%2520%2520%2520await%2520setDate(%2522%2523to%2522%2C%2520data.return%3F.date)%3B%250A%250A%2520%2520%2520%2520await%2520setTime('select%255Bname%3D%2522heure_a%2522%255D'%2C%2520data.pickup%3F.time)%3B%250A%2520%2520%2520%2520await%2520setTime('select%255Bname%3D%2522heure_d%2522%255D'%2C%2520data.return%3F.time)%3B%250A%250A%2520%2520%2520%2520showToast(%2522Formular%2520ausgef%25C3%25BCllt.%2522)%3B%250A%2520%2520%257D%2520catch%2520(error)%2520%257B%250A%2520%2520%2520%2520showToast(%2522Fehler%2520beim%2520Ausf%25C3%25BCllen%2520des%2520Formulars.%2522%2C%2520%257B%2520error%3A%2520true%2520%257D)%3B%250A%2520%2520%257D%250A%257D)()%3B%250A%257D)()%3B" data-tip="Copy bookmarklet URL">📋 Copy</button>
      </div>
      <details><summary>More info</summary><div class="more">Füllt das BSP-Formular automatisch.</div></details>
    </article>
      </section>
    </main>
<<<<<<< HEAD
    <footer class="site-footer"><strong>v1.0.0</strong> (2025-10-29 14:32)</footer>
=======
    <div id="toastHost" aria-live="polite" aria-atomic="false"></div>
>>>>>>> d1fa9ee2
  </div>
  <script>(function(){
  const root=document.documentElement;
  const body=document.body;
  const themeBtn=document.getElementById('themeToggle');
  const liveRegion=document.getElementById('liveRegion');
  const toastHost=document.getElementById('toastHost');
  const prefersDark=window.matchMedia?window.matchMedia('(prefers-color-scheme: dark)'):{matches:false};
  const PULSE_TIMEOUT=1200;
  const TOAST_DURATION=2800;
  const tipTimers=new WeakMap();
  let liveMessageTimer=null;
  let liveResetTimer=null;

  function safeGet(key){
    try{return localStorage.getItem(key);}catch(e){return null;}
  }

  function safeSet(key,value){
    try{localStorage.setItem(key,value);}catch(e){}
  }

  function updateThemeToggle(mode){
    if(!themeBtn) return;
    themeBtn.setAttribute('aria-pressed',mode==='dark'?'true':'false');
    const nextLabel=mode==='dark'?'Switch to light mode':'Switch to dark mode';
    themeBtn.setAttribute('data-tip',nextLabel);
    themeBtn.setAttribute('aria-label',nextLabel);
  }

  function applyTheme(mode,options){
    const chosen=mode==='dark'?'dark':'light';
    root.setAttribute('data-theme',chosen);
    if(body){body.setAttribute('data-theme',chosen);}
    if(!options||options.store!==false){
      safeSet('theme',chosen);
    }
    updateThemeToggle(chosen);
  }

  const saved=safeGet('theme');
  const initial=saved==='dark'||saved==='light'?saved:prefersDark.matches?'dark':'light';
  applyTheme(initial,{store:false});

  if(themeBtn){
    themeBtn.addEventListener('click',()=>{
      const current=root.getAttribute('data-theme')==='dark'?'dark':'light';
      const next=current==='dark'?'light':'dark';
      applyTheme(next);
    });
  }

  function escapeHtmlLite(value){
    return value.replace(/&/g,'&amp;').replace(/</g,'&lt;').replace(/>/g,'&gt;');
  }

  document.querySelectorAll('a.btn').forEach(anchor=>{
    anchor.addEventListener('dragstart',ev=>{
      const url=anchor.getAttribute('href');
      const card=anchor.closest('article');
      const rawTitle=card?card.getAttribute('data-bookmark')||'':'';
      const title=(rawTitle||anchor.textContent||'').replace(/[\r\n]+/g,' ').trim();
      ev.dataTransfer.effectAllowed='copy';
      ev.dataTransfer.setData('text/uri-list',url);
      ev.dataTransfer.setData('text/plain',url);
      if(title){
        try{ev.dataTransfer.setData('text/x-moz-url',url+'
'+title);}catch(e){}
        try{ev.dataTransfer.setData('text/html','<a href="'+url+'">'+escapeHtmlLite(title)+'</a>');}catch(e){}
      }
    });
  });

  function fallbackCopy(text){
    const ta=document.createElement('textarea');
    ta.value=text;
    ta.setAttribute('readonly','');
    ta.style.position='absolute';
    ta.style.left='-9999px';
    document.body.appendChild(ta);
    ta.select();
    let ok=false;
    try{ok=document.execCommand('copy');}catch(e){}
    document.body.removeChild(ta);
    return ok;
  }

  function announceLive(message){
    if(!liveRegion) return;
    liveRegion.textContent='';
    if(liveMessageTimer){clearTimeout(liveMessageTimer);}
    if(liveResetTimer){clearTimeout(liveResetTimer);}
    liveMessageTimer=setTimeout(()=>{
      liveRegion.textContent=message;
      liveMessageTimer=null;
    },50);
    liveResetTimer=setTimeout(()=>{
      liveRegion.textContent='';
      liveResetTimer=null;
    },PULSE_TIMEOUT);
  }

  function pulse(el,label){
    if(!el.hasAttribute('data-tip-default')){
      el.setAttribute('data-tip-default',el.getAttribute('data-tip')||'');
    }
    el.setAttribute('data-tip',label);
    if(tipTimers.has(el)){
      clearTimeout(tipTimers.get(el));
    }
    announceLive(label);
    const timeout=setTimeout(()=>{
      el.setAttribute('data-tip',el.getAttribute('data-tip-default')||'');
      tipTimers.delete(el);
    },PULSE_TIMEOUT);
    tipTimers.set(el,timeout);
  }

  function showToast(message,options){
    if(!toastHost) return;
    const opts=options||{};
    const duration=Math.max(1200, typeof opts.duration==='number'?opts.duration:TOAST_DURATION);
    const toast=document.createElement('div');
    toast.className='toast';
    toast.setAttribute('role','status');
    toast.setAttribute('aria-live','polite');
    toast.textContent=message;
    toastHost.appendChild(toast);

    const remove=()=>{
      if(!toast.classList.contains('toast-leave')){
        toast.classList.add('toast-leave');
      }
    };

    const hideTimer=setTimeout(remove,duration);

    toast.addEventListener('animationend',event=>{
      if(event.animationName==='toast-out'){
        clearTimeout(hideTimer);
        toast.remove();
      }
    });

    return remove;
  }

  document.querySelectorAll('button.copy').forEach(btn=>{
    btn.addEventListener('click',async()=>{
      const url=decodeURIComponent(btn.getAttribute('data-code'));
      try{
        await navigator.clipboard.writeText(url);
        pulse(btn,'Copied!');
        showToast('Copied to clipboard');
      }catch(err){
        if(fallbackCopy(url)){
          pulse(btn,'Copied!');
          showToast('Copied to clipboard');
        }else{
          pulse(btn,'Copy failed');
        }
      }
    });
  });
})();</script>
</body>
</html><|MERGE_RESOLUTION|>--- conflicted
+++ resolved
@@ -460,11 +460,8 @@
     </article>
       </section>
     </main>
-<<<<<<< HEAD
     <footer class="site-footer"><strong>v1.0.0</strong> (2025-10-29 14:32)</footer>
-=======
     <div id="toastHost" aria-live="polite" aria-atomic="false"></div>
->>>>>>> d1fa9ee2
   </div>
   <script>(function(){
   const root=document.documentElement;
