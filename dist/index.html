--- conflicted
+++ resolved
@@ -334,11 +334,7 @@
 span.bookmark-name {
   display: inline-flex;
   align-items: center;
-<<<<<<< HEAD
   justify-content: center;
-=======
-  gap: 8px;
->>>>>>> e41e6fdb
   font-size: 12px;
   font-weight: 650;
   letter-spacing: 0.02em;
@@ -537,11 +533,7 @@
           <span class="drag-divider" aria-hidden="true"></span>
           <div class="title-group">
             <span class="name">Copy Bookmarklet</span>
-<<<<<<< HEAD
             <div class="bookmark-line"><span class="bookmark-name">Copy - BSP Resa</span><button class="copy-name" type="button" data-name="Copy - BSP Resa" data-tip="Copy name" aria-label="Copy bookmark name"><svg viewBox="0 0 24 24" aria-hidden="true" focusable="false"><rect x="8" y="3.5" width="11.5" height="14.5" rx="2.5" ry="2.5" fill="currentColor"/><rect x="4.5" y="6.5" width="11.5" height="14.5" rx="2.5" ry="2.5" fill="none" stroke="currentColor" stroke-width="1.5" stroke-linejoin="round"/></svg></button></div>
-=======
-            <span class="bookmark-name"><span class="bookmark-label">Name:</span><span class="bookmark-value">Copy - BSP Resa</span><button class="copy-name" type="button" data-name="Copy - BSP Resa" data-tip="Copy name" aria-label="Copy bookmark name">📋</button></span>
->>>>>>> e41e6fdb
           </div>
         </div>
         <span class="badge">GENERAL</span>
@@ -556,11 +548,7 @@
           <span class="drag-divider" aria-hidden="true"></span>
           <div class="title-group">
             <span class="name">Fill Bookmarklet</span>
-<<<<<<< HEAD
             <div class="bookmark-line"><span class="bookmark-name">Fill - BSP Tarifs</span><button class="copy-name" type="button" data-name="Fill - BSP Tarifs" data-tip="Copy name" aria-label="Copy bookmark name"><svg viewBox="0 0 24 24" aria-hidden="true" focusable="false"><rect x="8" y="3.5" width="11.5" height="14.5" rx="2.5" ry="2.5" fill="currentColor"/><rect x="4.5" y="6.5" width="11.5" height="14.5" rx="2.5" ry="2.5" fill="none" stroke="currentColor" stroke-width="1.5" stroke-linejoin="round"/></svg></button></div>
-=======
-            <span class="bookmark-name"><span class="bookmark-label">Name:</span><span class="bookmark-value">Fill - BSP Tarifs</span><button class="copy-name" type="button" data-name="Fill - BSP Tarifs" data-tip="Copy name" aria-label="Copy bookmark name">📋</button></span>
->>>>>>> e41e6fdb
           </div>
         </div>
         <span class="badge">GENERAL</span>
@@ -579,11 +567,7 @@
         </aside>
       </div>
     </main>
-<<<<<<< HEAD
-    <footer class="site-footer">&copy; BSP Auto 2025 · <strong>v1.0.0</strong> (2025-10-31 17:57)</footer>
-=======
     <footer class="site-footer">&copy; BSP Auto 2025 · (2025-10-31 17:22)</footer>
->>>>>>> e41e6fdb
   </div>
   <script>
 (function(){
