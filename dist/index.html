--- conflicted
+++ resolved
@@ -516,7 +516,6 @@
     <footer class="site-footer">&copy; BSP Auto 2025 · <strong>v1.0.0</strong> (2025-10-29 15:45)</footer>
     <div id="toastHost" aria-live="polite" aria-atomic="false"></div>
   </div>
-<<<<<<< HEAD
   <script>
 (function(){
   function init(){
@@ -534,24 +533,6 @@
     function safeGet(key){
       try{return localStorage.getItem(key);}catch(e){return null;}
     }
-=======
-  <script>(function(){
-  const root=document.documentElement;
-  const body=document.body;
-  const themeBtn=document.getElementById('themeToggle');
-  const liveRegion=document.getElementById('liveRegion');
-  const toastHost=document.getElementById('toastHost');
-  const prefersDark=window.matchMedia?window.matchMedia('(prefers-color-scheme: dark)'):{matches:false};
-  const PULSE_TIMEOUT=1200;
-  const TOAST_DURATION=2800;
-  const tipTimers=new WeakMap();
-  let liveMessageTimer=null;
-  let liveResetTimer=null;
-
-  function safeGet(key){
-    try{return localStorage.getItem(key);}catch(e){return null;}
-  }
->>>>>>> 4a2845c6
 
     function safeSet(key,value){
       try{localStorage.setItem(key,value);}catch(e){}
@@ -637,7 +618,6 @@
       },PULSE_TIMEOUT);
     }
 
-<<<<<<< HEAD
     function pulse(el,label){
       if(!el.hasAttribute('data-tip-default')){
         el.setAttribute('data-tip-default',el.getAttribute('data-tip')||'');
@@ -645,51 +625,6 @@
       el.setAttribute('data-tip',label);
       if(tipTimers.has(el)){
         clearTimeout(tipTimers.get(el));
-=======
-  function showToast(message,options){
-    if(!toastHost) return;
-    const opts=options||{};
-    const duration=Math.max(1200, typeof opts.duration==='number'?opts.duration:TOAST_DURATION);
-    const toast=document.createElement('div');
-    toast.className='toast';
-    toast.setAttribute('role','status');
-    toast.setAttribute('aria-live','polite');
-    toast.textContent=message;
-    toastHost.appendChild(toast);
-
-    const remove=()=>{
-      if(!toast.classList.contains('toast-leave')){
-        toast.classList.add('toast-leave');
-      }
-    };
-
-    const hideTimer=setTimeout(remove,duration);
-
-    toast.addEventListener('animationend',event=>{
-      if(event.animationName==='toast-out'){
-        clearTimeout(hideTimer);
-        toast.remove();
-      }
-    });
-
-    return remove;
-  }
-
-  document.querySelectorAll('button.copy').forEach(btn=>{
-    btn.addEventListener('click',async()=>{
-      const url=decodeURIComponent(btn.getAttribute('data-code'));
-      try{
-        await navigator.clipboard.writeText(url);
-        pulse(btn,'Copied!');
-        showToast('Copied to clipboard');
-      }catch(err){
-        if(fallbackCopy(url)){
-          pulse(btn,'Copied!');
-          showToast('Copied to clipboard');
-        }else{
-          pulse(btn,'Copy failed');
-        }
->>>>>>> 4a2845c6
       }
       announceLive(label);
       const timeout=setTimeout(()=>{
